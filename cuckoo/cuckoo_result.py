--- conflicted
+++ resolved
@@ -55,17 +55,14 @@
     'hwp', 'jar', 'js', 'lnk', 'mht', 'msg', 'msi', 'pdf', 'potm', 'potx', 'pps', 'ppsm', 'ppsx', 'ppt',
     'pptm', 'pptx', 'ps1', 'pub', 'py', 'pyc', 'rar', 'rtf', 'sh', 'swf', 'vbs', 'wsf', 'xls', 'xlsm', 'xlsx'
 ]
-<<<<<<< HEAD
 ANALYSIS_ERRORS = 'Analysis Errors'
 # Substring of Warning Message frm https://github.com/cuckoosandbox/cuckoo/blob/50452a39ff7c3e0c4c94d114bc6317101633b958/cuckoo/core/guest.py#L561
 GUEST_LOSING_CONNNECTIVITY = 'Virtual Machine /status failed. This can indicate the guest losing network connectivity'
 # Substring of Error Message from https://github.com/cuckoosandbox/cuckoo/blob/50452a39ff7c3e0c4c94d114bc6317101633b958/cuckoo/core/scheduler.py#L572
 GUEST_CANNOT_REACH_HOST = "it appears that this Virtual Machine hasn't been configured properly as the Cuckoo Host wasn't able to connect to the Guest."
 GUEST_LOST_CONNECTIVITY = 5
-=======
 SIGNATURES_SECTION_TITLE = "Signatures"
 
->>>>>>> a2cba68c
 
 # noinspection PyBroadException
 # TODO: break this into smaller methods
