--- conflicted
+++ resolved
@@ -1426,11 +1426,7 @@
             if add_tag(sig_res, "network.dynamic.uri", http_string[1], safelist):
                 so_sig.add_subject(uri=http_string[1])
     elif signature_name == "nolookup_communication":
-<<<<<<< HEAD
-        if not is_ip_in_network(mark["host"], inetsim_network) and add_tag(sig_res, "network.dynamic.ip", mark["host"]):
-=======
         if not is_ip_in_network(mark["host"], inetsim_network) and add_tag(sig_res, "network.dynamic.ip", mark["host"], safelist):
->>>>>>> 0706905d
             sig_res.add_line(f"\tIOC: {mark['host']}")
             so_sig.add_subject(ip=mark["host"])
     elif signature_name == "suspicious_powershell":
@@ -1491,11 +1487,7 @@
     elif signature_name == "process_interest":
         sig_res.add_line(f'\tIOC: {safe_str(ioc)} is a {mark["category"].replace("process: ", "")}.')
     elif signature_name == "network_icmp":
-<<<<<<< HEAD
-        if not is_ip_in_network(ioc, inetsim_network) and add_tag(sig_res, "network.dynamic.ip", ioc):
-=======
         if not is_ip_in_network(ioc, inetsim_network) and add_tag(sig_res, "network.dynamic.ip", ioc, safelist):
->>>>>>> 0706905d
             so_sig.add_subject(ip=ioc)
             sig_res.add_line(f'\tPinged {safe_str(ioc)}.')
         else:
@@ -1508,11 +1500,7 @@
         pass
     elif not is_valid_ip(ioc) or not is_ip_in_network(ioc, inetsim_network):
         if signature_name == "p2p_cnc":
-<<<<<<< HEAD
-            if add_tag(sig_res, "network.dynamic.ip", ioc):
-=======
             if add_tag(sig_res, "network.dynamic.ip", ioc, safelist):
->>>>>>> 0706905d
                 so_sig.add_subject(ip=ioc)
         elif signature_name == "persistence_autorun":
             _ = add_tag(sig_res, "dynamic.autorun_location", ioc, safelist)
