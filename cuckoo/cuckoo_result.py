import datetime
from logging import getLogger
import re
import os
import json
from tld import get_tld
from ipaddress import ip_address, ip_network, IPv4Network
from urllib.parse import urlparse
<<<<<<< HEAD
from typing import List, Dict, Any, Optional
=======
from typing import List, Dict, Any, Optional, Union
>>>>>>> 9dd0e8c2

from assemblyline.common.str_utils import safe_str
from assemblyline.common import log as al_log
from assemblyline.common.attack_map import revoke_map
from assemblyline.odm.base import DOMAIN_REGEX, IP_REGEX, FULL_URI, URI_PATH
from assemblyline_v4_service.common.dynamic_service_helper import SandboxOntology, NetworkEvent, ProcessEvent
from assemblyline_v4_service.common.result import BODY_FORMAT, ResultSection, Heuristic
from cuckoo.signatures import get_category_id, get_signature_category, CUCKOO_DROPPED_SIGNATURES
<<<<<<< HEAD
from cuckoo.safe_process_tree_leaf_hashes import SAFE_PROCESS_TREE_LEAF_HASHES
=======
>>>>>>> 9dd0e8c2

al_log.init_logging('service.cuckoo.cuckoo_result')
log = getLogger('assemblyline.service.cuckoo.cuckoo_result')
# Global variable used for containing the system safelist
global_safelist: Optional[Dict[str, Dict[str, List[str]]]] = None
# Custom regex for finding uris in a text blob
URL_REGEX = re.compile("(?:(?:(?:[A-Za-z]*:)?//)?(?:\S+(?::\S*)?@)?(?:(?:(?:25[0-5]|2[0-4][0-9]|[01]?[0-9][0-9]?)\.){3}(?:25[0-5]|2[0-4][0-9]|[01]?[0-9][0-9]?)|(?:(?:[A-Za-z0-9\u00a1-\uffff][A-Za-z0-9\u00a1-\uffff_-]{0,62})?[A-Za-z0-9\u00a1-\uffff]\.)+(?:xn--)?(?:[A-Za-z0-9\u00a1-\uffff]{2,}\.?))(?::\d{2,5})?)(?:[/?#][^\s,\\\\]*)?")
UNIQUE_IP_LIMIT = 100
SCORE_TRANSLATION = {
    1: 10,
    2: 100,
    3: 250,
    4: 500,
    5: 750,
    6: 1000,
    7: 1000,
    8: 1000  # dead_host signature
}

# Signature Processing Constants
SKIPPED_MARK_ITEMS = ["type", "suspicious_features", "entropy", "process", "useragent"]
SKIPPED_CATEGORY_IOCS = ["section"]
SKIPPED_FAMILIES = ["generic"]
SKIPPED_PATHS = ["/"]
SILENT_IOCS = ["creates_shortcut", "ransomware_mass_file_delete", "suspicious_process", "uses_windows_utilities",
               "creates_exe", "deletes_executed_files"]

INETSIM = "INetSim"
DNS_API_CALLS = ["getaddrinfo", "InternetConnectW", "InternetConnectA", "GetAddrInfoW", "gethostbyname"]
HTTP_API_CALLS = ["send", "InternetConnectW", "InternetConnectA", "URLDownloadToFileW"]
BUFFER_API_CALLS = ["send"]
SUSPICIOUS_USER_AGENTS = [
    "Microsoft BITS", "Excel Service"
]
SUPPORTED_EXTENSIONS = [
    'bat', 'bin', 'cpl', 'dll', 'doc', 'docm', 'docx', 'dotm', 'elf', 'eml', 'exe', 'hta', 'htm', 'html',
    'hwp', 'jar', 'js', 'lnk', 'mht', 'msg', 'msi', 'pdf', 'potm', 'potx', 'pps', 'ppsm', 'ppsx', 'ppt',
    'pptm', 'pptx', 'ps1', 'pub', 'py', 'pyc', 'rar', 'rtf', 'sh', 'swf', 'vbs', 'wsf', 'xls', 'xlsm', 'xlsx'
]
ANALYSIS_ERRORS = 'Analysis Errors'
# Substring of Warning Message frm https://github.com/cuckoosandbox/cuckoo/blob/50452a39ff7c3e0c4c94d114bc6317101633b958/cuckoo/core/guest.py#L561
GUEST_LOSING_CONNNECTIVITY = 'Virtual Machine /status failed. This can indicate the guest losing network connectivity'
# Substring of Error Message from https://github.com/cuckoosandbox/cuckoo/blob/50452a39ff7c3e0c4c94d114bc6317101633b958/cuckoo/core/scheduler.py#L572
GUEST_CANNOT_REACH_HOST = "it appears that this Virtual Machine hasn't been configured properly as the Cuckoo Host wasn't able to connect to the Guest."
GUEST_LOST_CONNECTIVITY = 5
SIGNATURES_SECTION_TITLE = "Signatures"


# noinspection PyBroadException
# TODO: break this into smaller methods
def generate_al_result(api_report: Dict[str, Any], al_result: ResultSection, file_ext: str,
                       random_ip_range: str, routing: str, safelist: Dict[str, Dict[str, List[str]]]) -> None:
    """
    This method is the main logic that generates the Assemblyline report from the Cuckoo analysis report
    :param api_report: The JSON report for the Cuckoo analysis
    :param al_result: The overarching result section detailing what image this task is being sent to
    :param file_ext: The file extension of the file to be submitted
    :param random_ip_range: The CIDR representation of the IP range that INetSim randomly returns for DNS lookups
    :param routing: What method of routing is being used in the Cuckoo environment
    :param safelist: A dictionary containing matches and regexes for use in safelisting values
    :return: None
    """
    global global_safelist
    global_safelist = safelist
    validated_random_ip_range = ip_network(random_ip_range)
    info = api_report.get('info')
    # TODO: should be it's own method
    if info is not None:
        start_time = info['started']
        end_time = info['ended']
        duration = info['duration']
        analysis_time = -1  # Default error time
        try:
            start_time_str = datetime.datetime.fromtimestamp(int(start_time)).strftime('%Y-%m-%d %H:%M:%S')
            end_time_str = datetime.datetime.fromtimestamp(int(end_time)).strftime('%Y-%m-%d %H:%M:%S')
            duration_str = datetime.datetime.fromtimestamp(int(duration)).strftime('%Hh %Mm %Ss')
            analysis_time = duration_str + "\t(" + start_time_str + " to " + end_time_str + ")"
        except Exception:
            pass
        body = {
            'Cuckoo Task ID': info['id'],
            'Duration': analysis_time,
            'Routing': routing,
            'Cuckoo Version': info['version']
        }
        info_res = ResultSection(title_text='Analysis Information',
                                 body_format=BODY_FORMAT.KEY_VALUE,
                                 body=json.dumps(body))
        al_result.add_subsection(info_res)

    debug: Dict[str, Any] = api_report.get('debug', {})
    sigs: List[Dict[str, Any]] = api_report.get('signatures', [])
    network: Dict[str, Any] = api_report.get('network', {})
    behaviour: Dict[str, Any] = api_report.get('behavior', {})  # Note conversion from American to Canadian spelling
    curtain: Dict[str, Any] = api_report.get("curtain", {})
    sysmon: List[Dict[str, Any]] = api_report.get("sysmon", [])
    hollowshunter: Dict[str, Any] = api_report.get("hollowshunter", {})

    if debug:
        # Ransomware tends to cause issues with Cuckoo's analysis modules, and including the associated analysis errors
        # creates unnecessary noise to include this
        if not any("ransomware" in sig["name"] for sig in sigs):
            process_debug(debug, al_result)

    process_map = get_process_map(behaviour.get("processes", {}), safelist)

    # These events will be made up of process and network events and will be sent to the SandboxOntology helper class
    events: List[Dict[str, Any]] = []
    # This will contain a list of dictionaries representing a signature, to be sent to the SandboxOntology helper class
    signatures: List[Dict[str, Any]] = []

    is_process_martian = False
    if sigs:
        target = api_report.get("target", {})
        target_file = target.get("file", {})
        target_filename = target_file.get("name", "missing_name")
        is_process_martian = process_signatures(sigs, al_result, validated_random_ip_range, target_filename, process_map,
                                                info["id"], file_ext, signatures, safelist)

    if sysmon:
        convert_sysmon_processes(sysmon, events, safelist)
        convert_sysmon_network(sysmon, network, safelist)

    if behaviour:
        sample_executed = [len(behaviour.get("processtree", [])),
                           len(behaviour.get("processes", [])),
                           len(behaviour.get("summary", []))]
        if not any(item > 0 for item in sample_executed):
            noexec_res = ResultSection(title_text="Sample Did Not Execute")
            noexec_res.add_line(f"No program available to execute a file with the following "
                                f"extension: {safe_str(file_ext)}")
            al_result.add_subsection(noexec_res)
        else:
            # Otherwise, moving on!
            process_behaviour(behaviour, events, safelist)

    if events:
        build_process_tree(events, al_result, is_process_martian, signatures)

    if network:
        process_network(network, al_result, validated_random_ip_range, routing, process_map, events, info["id"],
                        safelist)

    if len(events) > 0:
        process_all_events(al_result, file_ext, events)

    if curtain:
        process_curtain(curtain, al_result, process_map)

    if hollowshunter:
        process_hollowshunter(hollowshunter, al_result, process_map)

    if process_map:
        process_decrypted_buffers(process_map, al_result, file_ext)


def process_debug(debug: Dict[str, Any], parent_result_section: ResultSection) -> None:
    """
    This method processes the debug section of the Cuckoo report, adding anything noteworthy to the Assemblyline report
    :param debug: The JSON of the debug section from the report generated by Cuckoo
    :param parent_result_section: The overarching result section detailing what image this task is being sent to
    :return: None
    """
    error_res = ResultSection(ANALYSIS_ERRORS)
    for error in debug['errors']:
        err_str = str(error)
        # TODO: what is the point of lower-casing it?
        err_str = err_str.lower()
        if err_str is not None and len(err_str) > 0:
            error_res.add_line(error)

    # Including error that is not reported conveniently by Cuckoo for whatever reason
    for analyzer_log in debug['log']:
        if "ERROR:" in analyzer_log:  # Hoping that Cuckoo logs as ERROR
            split_log = analyzer_log.split("ERROR:")
            error_res.add_line(split_log[1].lstrip().rstrip("\n"))

    # Including error that is not reported conveniently by Cuckoo for whatever reason
    previous_log: Optional[str] = None
    status_failed_count = 0
    for log_line in debug['cuckoo']:
        if log_line == "\n":  # There is always a newline character following a stacktrace
            error_res.add_line(previous_log.rstrip("\n"))
        elif "ERROR:" in log_line:  # Hoping that Cuckoo logs as ERROR
            split_log = log_line.split("ERROR:")
            error_res.add_line(split_log[1].lstrip().rstrip("\n"))
        elif GUEST_LOSING_CONNNECTIVITY in log_line:
            status_failed_count += 1
        previous_log = log_line

    # This means that the guest unable to communicate with the host for at least n iterations of polling
    if status_failed_count > GUEST_LOST_CONNECTIVITY:
        error_res.add_line(GUEST_CANNOT_REACH_HOST)

    if error_res.body and len(error_res.body) > 0:
        parent_result_section.add_subsection(error_res)


def process_behaviour(behaviour: Dict[str, Any], events: List[Dict[str, Any]],
                      safelist: Dict[str, Dict[str, List[str]]]) -> None:
    """
    This method processes the behaviour section of the Cuckoo report, adding anything noteworthy to the
    Assemblyline report
    :param behaviour: The JSON of the behaviour section from the report generated by Cuckoo
    :param events: A list of events that occurred during the analysis of the task
    :param safelist: A dictionary containing matches and regexes for use in safelisting values
    :return: None
    """
    # Preparing Cuckoo processes to match the SandboxOntology format
    processes = behaviour["processes"]
    if processes:
        convert_cuckoo_processes(events, processes, safelist)


def get_process_api_sums(apistats: Dict[str, Dict[str, int]]) -> Dict[str, int]:
    """
    This method calculates the sum of unique process calls per process
    :param apistats: A map of the number of process calls made by processes
    :return: A map of process calls and how many times those process calls were made
    """
    # Get the total number of api calls per pid
    api_sums: Dict[str, int] = {}
    for pid in apistats:
        api_sums[pid] = 0
        process_apistats = apistats[pid]
        for api_call in process_apistats:
            api_sums[pid] += process_apistats[api_call]
    return api_sums


def convert_cuckoo_processes(events: List[Dict],
                             cuckoo_processes: List[Dict[str, Any]],
                             safelist: Dict[str, Dict[str, List[str]]]) -> None:
    """
    This method converts processes observed in Cuckoo to the format supported by the SandboxOntology helper class
    :param events: A list of events that occurred during the analysis of the task
    :param cuckoo_processes: A list of processes observed during the analysis of the task
    :param safelist: A dictionary containing matches and regexes for use in safelisting values
    :return: None
    """
    existing_pids = [proc["pid"] for proc in events]
    for item in cuckoo_processes:
        # If process pid doesn't match any processes that Sysmon already picked up
        if item["pid"] not in existing_pids:
            process_path = item.get("process_path")
            command_line = item["command_line"]
            if not process_path or not command_line or \
                    is_safelisted(process_path, ["dynamic.process.file_name"], safelist) or \
                    is_safelisted(command_line, ["dynamic.process.command_line"], safelist):
                continue
            ontology_process = {
                "pid": item["pid"],
                "ppid": item["ppid"],
                "image": process_path,
                "command_line": command_line,
                "timestamp": item["first_seen"],
                "guid": item.get("guid"),  # TODO: Somehow get the GUID
                "pguid": item.get("pguid")  # TODO: Somehow get the Parent GUID
            }
            events.append(ontology_process)


def build_process_tree(events: Optional[List[Dict[str, Any]]] = None,
                       parent_result_section: Optional[ResultSection] = None, is_process_martian: bool = False,
                       signatures: Optional[List[Dict[str, Any]]] = None) -> None:
    """
    This method builds a process tree ResultSection
    :param events: A list of events that occurred during the analysis of the task
    :param parent_result_section: The overarching result section detailing what image this task is being sent to
    :param is_process_martian: A boolean flag that indicates if the is_process_martian signature was raised
    :param signatures: A list of signatures to be mapped to the processes
    :return: None
    """
    if events is None:
        events: List[Dict[str, Any]] = []
    if signatures is None:
        signatures: List[Dict[str, Any]] = []
    if len(events) > 0:
        so = SandboxOntology(events=events, normalize_paths=True)
<<<<<<< HEAD
        process_tree = so.get_process_tree_with_signatures(signatures, SAFE_PROCESS_TREE_LEAF_HASHES)
=======
        process_tree = so.get_process_tree_with_signatures(signatures)
>>>>>>> 9dd0e8c2
        process_tree_section = ResultSection(title_text="Spawned Process Tree")
        process_tree_section.body = json.dumps(process_tree)
        process_tree_section.body_format = BODY_FORMAT.PROCESS_TREE
        if is_process_martian:
            sig_name = "process_martian"
            heur_id = get_category_id(sig_name)
            process_martian_heur = Heuristic(heur_id)
            # Let's keep this heuristic as informational
            process_martian_heur.add_signature_id(sig_name, score=10)
            process_tree_section.heuristic = process_martian_heur
        parent_result_section.add_subsection(process_tree_section)


def _get_trimming_index(sysmon: List[Dict[str, Any]]) -> int:
    """
    Find index after which isn't mainly noise
    :param sysmon: List of Sysmon events
    :return: The index in the list of Sysmon events where events that we care about start
    """
    index = 0
    for event in sysmon:
        event_data = event["EventData"]
        for data in event_data["Data"]:
            val = data["@Name"]
            if not data.get("#text"):
                continue
            if val == "ParentCommandLine" and 'C:\\Users\\buddy\\AppData\\Local\\Temp\\' in data["#text"]:
                # Okay now we have our baseline, everything before this was noise
                # get index of eventdata
                index = sysmon.index(event)
                return index
    return index


def process_signatures(sigs: List[Dict[str, Any]], parent_result_section: ResultSection, inetsim_network: IPv4Network,
                       target_filename: str, process_map: Dict[int, Dict[str, Any]], task_id: int, file_ext: str,
                       signatures: List[Dict[str, Any]], safelist: Dict[str, Dict[str, List[str]]]) -> bool:
    """
    This method processes the signatures section of the Cuckoo report, adding anything noteworthy to the
    Assemblyline report
    :param sigs: The JSON of the signatures section from the report generated by Cuckoo
    :param parent_result_section: The overarching result section detailing what image this task is being sent to
    :param inetsim_network: The CIDR representation of the IP range that INetSim randomly returns for DNS lookups
    :param target_filename: The name of the file that was submitted for analysis
    :param process_map: A map of process IDs to process names, network calls, and decrypted buffers
    :param task_id: An integer representing the Cuckoo Task ID
    :param file_ext: The file extension of the file to be submitted
    :param signatures: A list of signatures that will be sent to the SandboxOntology helper class
    :param safelist: A dictionary containing matches and regexes for use in safelisting values
    :return: A boolean flag that indicates if the is_process_martian signature was raised
    """
    if len(sigs) <= 0:
        return False

    # Flag used to indicate if process_martian signature should be used in process_behaviour
    is_process_martian = False
    sigs_res = ResultSection(SIGNATURES_SECTION_TITLE)
    # Sometimes the filename gets shortened
    target_filename_remainder = target_filename
    if len(target_filename) > 12:
        target_filename_remainder = target_filename[-11:]

    sigs = _remove_network_http_noise(sigs)

    for sig in sigs:
        sig_name = sig['name']
        sig_marks = sig.get('marks', [])

        if not is_process_martian and sig_name == "process_martian":
            is_process_martian = True

        if sig_name in CUCKOO_DROPPED_SIGNATURES:
            continue

        if _is_signature_a_false_positive(sig_name, sig_marks, target_filename, target_filename_remainder,
                                          inetsim_network, safelist):
            continue

        # Used for detecting if signature is a false positive
        process_names: List[str] = []
        injected_processes: List[str] = []

        translated_score = SCORE_TRANSLATION[sig["severity"]]
        sig_res = _create_signature_result_section(sig_name, sig, translated_score)

        if sig_name == "console_output":
            _write_console_output_to_file(task_id, sig_marks)

        # Find any indicators of compromise from the signature marks
        for mark in sig_marks:
            pid = mark.get("pid")
            process_name = process_map.get(pid, {}).get("name")

            # Adding tags and descriptions to the signature section, based on the type of mark
            if mark["type"] == "generic":
                _tag_and_describe_generic_signature(sig_name, mark, sig_res, inetsim_network, safelist)
            elif mark["type"] == "ioc" and mark.get("category") not in SKIPPED_CATEGORY_IOCS:
                _tag_and_describe_ioc_signature(sig_name, mark, sig_res, inetsim_network, process_map, file_ext, safelist)
            elif mark["type"] == "call" and process_name is not None and len(process_names) == 0:
                sig_res.add_line(f'\tProcess Name: {safe_str(process_name)}')
                process_names.append(process_name)
                _tag_and_describe_call_signature(sig_name, mark, sig_res, process_map)
                # Displaying the injected process
                if get_signature_category(sig_name) == "Injection":
                    injected_process = mark["call"].get("arguments", {}).get("process_identifier")
                    injected_process_name = process_map.get(injected_process, {}).get("name")
                    if injected_process_name and injected_process_name not in injected_processes:
                        injected_processes.append(injected_process_name)
                        sig_res.add_line(f'\tInjected Process: {safe_str(injected_process_name)}')

            # not (process_names != [] and injected_processes != [] and process_names == injected_processes) means the
            # signature was not raised for injecting itself, which is a false positive
            if pid and not (process_names != [] and injected_processes != [] and process_names == injected_processes):
                sig_to_add = {"pid": pid, "name": sig_name, "score": translated_score}
                if sig_to_add not in signatures:
                    signatures.append(sig_to_add)

        if not (process_names != [] and injected_processes != [] and process_names == injected_processes):
            sigs_res.add_subsection(sig_res)
    if len(sigs_res.subsections) > 0:
        parent_result_section.add_subsection(sigs_res)
    return is_process_martian


def contains_safelisted_value(val: str, safelist: Dict[str, Dict[str, List[str]]]) -> bool:
    """
    This method checks if a given value is part of a safelist
    :param val: The given value
    :param safelist: A dictionary containing matches and regexes for use in safelisting values
    :return: A boolean representing if the given value is part of a safelist
    """
    if not val or not isinstance(val, str):
        return False
    ip = re.search(IP_REGEX, val)
    url = re.search(URL_REGEX, val)
    domain = re.search(DOMAIN_REGEX, val)
    if ip is not None:
        ip = ip.group()
        return is_safelisted(ip, ["network.dynamic.ip"], safelist)
    elif domain is not None:
        domain = domain.group()
        return is_safelisted(domain, ["network.dynamic.domain"], safelist)
    elif url is not None:
        url_pieces = urlparse(url.group())
        domain = url_pieces.netloc
        return is_safelisted(domain, ["network.dynamic.domain"], safelist)
    return False


# TODO: break this up into methods
def process_network(network: Dict[str, Any], parent_result_section: ResultSection, inetsim_network: IPv4Network,
                    routing: str, process_map: Dict[int, Dict[str, Any]], events: List[Dict[str, Any]],
                    task_id: int, safelist: Dict[str, Dict[str, List[str]]]) -> None:
    """
    This method processes the network section of the Cuckoo report, adding anything noteworthy to the
    Assemblyline report
    :param network: The JSON of the network section from the report generated by Cuckoo
    :param parent_result_section: The overarching result section detailing what image this task is being sent to
    :param inetsim_network: The CIDR representation of the IP range that INetSim randomly returns for DNS lookups
    :param routing: The method of routing used in the Cuckoo environment
    :param process_map: A map of process IDs to process names, network calls, and decrypted buffers
    :param events: A list of events that occurred during the analysis of the task
    :param task_id: The ID of the Cuckoo Task
    :param safelist: A dictionary containing matches and regexes for use in safelisting values
    :return: None
    """
    network_res = ResultSection(title_text="Network Activity")

    # DNS Section
    dns_calls = network.get("dns", [])
    dns_res_sec: Optional[ResultSection] = None
    if len(dns_calls) > 0:
        title_text = "Protocol: DNS"
        dns_res_sec = ResultSection(title_text=title_text)
        dns_res_sec.set_heuristic(1000)
        add_tag(dns_res_sec, "network.protocol", "dns")
        # If there is only UDP and no TCP traffic, then we need to tag the domains here:
        add_tag(dns_res_sec, "network.dynamic.domain", [dns_call["request"] for dns_call in dns_calls])

    resolved_ips = _get_dns_map(dns_calls, process_map, routing)
    low_level_flows = {
        "udp": network.get("udp", []),
        "tcp": network.get("tcp", [])
    }
    network_flows_table, netflows_sec = _get_low_level_flows(resolved_ips, low_level_flows, safelist)
    dns_servers = network.get("dns_servers", [])

    protocol_res_sec: Optional[ResultSection] = None
    if len(network_flows_table) > 0:
        protocol_res_sec = ResultSection(title_text="Protocol: TCP/UDP")
        protocol_res_sec.set_heuristic(1004)

    # We have to copy the network table so that we can iterate through the copy
    # and remove items from the real one at the same time
    copy_of_network_table = network_flows_table[:]
    for network_flow in copy_of_network_table:
        src = network_flow["src_ip"]
        dom = network_flow["domain"]
        dest_ip = network_flow["dest_ip"]
        # if domain is safe-listed
        if is_safelisted(dom, ["network.dynamic.domain"], safelist):
            network_flows_table.remove(network_flow)
        # if no source ip and destination ip is safe-listed or is the dns server
        elif (not src and is_safelisted(dest_ip, ["network.dynamic.ip"], safelist)) or dest_ip in dns_servers:
            network_flows_table.remove(network_flow)
        # if dest ip is noise
        elif dest_ip not in resolved_ips and ip_address(dest_ip) in inetsim_network:
            network_flows_table.remove(network_flow)
        else:
            # if process name does not exist from DNS, then find processes that made connection calls
            if network_flow["image"] is None:
                for process in process_map:
                    process_details = process_map[process]
                    for network_call in process_details["network_calls"]:
                        connect = network_call.get("connect", {}) or network_call.get("InternetConnectW", {}) or \
                                  network_call.get("InternetConnectA", {})
                        if connect != {} and (connect.get("ip_address", "") == network_flow["dest_ip"] or
                                              connect.get("hostname", "") == network_flow["dest_ip"]) and \
                                connect["port"] == network_flow["dest_port"]:
                            network_flow["image"] = process_details["name"] + " (" + str(process) + ")"

            # Host is only detected if the ip was hardcoded, otherwise it is noise
            if protocol_res_sec is not None and protocol_res_sec.heuristic is None and dest_ip not in resolved_ips:
                protocol_res_sec.set_heuristic(1001)

            # If the record has not been removed then it should be tagged for protocol, domain, ip, and port
            add_tag(dns_res_sec, "network.dynamic.domain", network_flow["domain"])
            add_tag(protocol_res_sec, "network.protocol", network_flow["protocol"])
            add_tag(protocol_res_sec, "network.dynamic.ip", network_flow["dest_ip"], inetsim_network)
            add_tag(protocol_res_sec, "network.dynamic.ip", network_flow["src_ip"], inetsim_network)
            add_tag(protocol_res_sec, "network.port", network_flow["dest_port"])
            add_tag(protocol_res_sec, "network.port", network_flow["src_port"])

            # add a shallow copy of network flow to the events list
            events.append(network_flow.copy())

            # We want all key values for all network flows except for timestamps and event_type
            del network_flow["timestamp"]

    if dns_res_sec and len(dns_res_sec.tags.get("network.dynamic.domain", [])) > 0:
        network_res.add_subsection(dns_res_sec)
    if protocol_res_sec and len(protocol_res_sec.tags) > 0:
        network_res.add_subsection(protocol_res_sec)
    unique_netflows: List[Dict[str, Any]] = []
    if len(network_flows_table) > 0:
        # Need to convert each dictionary to a string in order to get the set of network_flows_table, since
        # dictionaries are not hashable
        for item in network_flows_table:
            if item not in unique_netflows:  # Remove duplicates
                unique_netflows.append(item)
        netflows_sec.body = json.dumps(unique_netflows)
        netflows_sec.body_format = BODY_FORMAT.TABLE
        network_res.add_subsection(netflows_sec)

    # HTTP/HTTPS section
    http_level_flows = {
        "http": network.get("http", []),
        "https": network.get("https", []),
        "http_ex": network.get("http_ex", []),
        "https_ex": network.get("https_ex", []),
    }
    req_table = _process_http_calls(http_level_flows, process_map, safelist)

    if len(req_table) > 0:
        http_sec = ResultSection(title_text="Protocol: HTTP/HTTPS")
        remote_file_access_sec = ResultSection(title_text="Access Remote File")
        suspicious_user_agent_sec = ResultSection(title_text="Suspicious User Agent(s)")
        sus_user_agents_used = []
        http_sec.set_heuristic(1002)
        for http_call in req_table:
            add_tag(http_sec, "network.protocol", http_call["protocol"])
            host = http_call["host"]
            path = http_call["path"]
            if ":" in host:  # split on port if port exists
                host = host.split(":")[0]
            add_tag(http_sec, "network.dynamic.ip", host)
            add_tag(http_sec, "network.port", http_call["port"])
            if path not in SKIPPED_PATHS:
                add_tag(http_sec, "network.dynamic.domain", host)
                add_tag(http_sec, "network.dynamic.uri", http_call["uri"])
                add_tag(http_sec, "network.dynamic.uri_path", path)
                # Now we're going to try to detect if a remote file is attempted to be downloaded over HTTP
                if http_call["method"] == "GET":
                    split_path = path.rsplit("/", 1)
                    if len(split_path) > 1 and re.search(r'[^\\]*\.(\w+)$', split_path[-1]):
                        add_tag(remote_file_access_sec, "network.dynamic.uri", http_call["uri"])
                        if not remote_file_access_sec.heuristic:
                            remote_file_access_sec.set_heuristic(1003)
            if any((http_call["user-agent"] and sus_user_agent in http_call["user-agent"])
                   or sus_user_agent in http_call["request"]
                   for sus_user_agent in SUSPICIOUS_USER_AGENTS):
                if suspicious_user_agent_sec.heuristic is None:
                    suspicious_user_agent_sec.set_heuristic(1007)
                sus_user_agent_used = next((sus_user_agent for sus_user_agent in SUSPICIOUS_USER_AGENTS
                                            if (http_call["user-agent"] and sus_user_agent in http_call["user-agent"])
                                            or sus_user_agent in http_call["request"]), None)
                if sus_user_agent_used not in sus_user_agents_used:
                    add_tag(suspicious_user_agent_sec, "network.user_agent", sus_user_agent_used)
                    sus_user_agents_used.append(sus_user_agent_used)
            # now remove path, uri, port, user-agent from the final output
            del http_call['path']
            del http_call['uri']
            del http_call['port']
            del http_call['user-agent']
            del http_call["host"]
            del http_call["method"]
        http_sec.body = json.dumps(req_table)
        http_sec.body_format = BODY_FORMAT.TABLE
        if remote_file_access_sec.heuristic:
            http_sec.add_subsection(remote_file_access_sec)
        if suspicious_user_agent_sec.heuristic:
            suspicious_user_agent_sec.body = ' | '.join(sus_user_agents_used)
            http_sec.add_subsection(suspicious_user_agent_sec)
        network_res.add_subsection(http_sec)
    else:
        _process_non_http_traffic_over_http(network_res, unique_netflows)

    _write_encrypted_buffers_to_file(task_id, process_map, network_res)

    if len(network_res.subsections) > 0:
        parent_result_section.add_subsection(network_res)


def _get_dns_map(dns_calls: List[Dict[str, Any]], process_map: Dict[int, Dict[str, Any]],
                 routing: str) -> Dict[str, Dict[str, Any]]:
    """
    This method creates a map between domain calls and IPs returned
    :param dns_calls: DNS details that were captured by Cuckoo
    :param process_map: A map of process IDs to process names, network calls, and decrypted buffers
    :param routing: The method of routing used in the Cuckoo environment
    :return: the mapping of resolved IPs and their corresponding domains
    """
    resolved_ips: Dict[str, Dict[str, Any]] = {}
    for dns_call in dns_calls:
        if len(dns_call["answers"]) > 0:
            answer = dns_call["answers"][0]["data"]
            request = dns_call["request"]
            dns_type = dns_call["type"]

            # If the method of routing is INetSim or a variation of INetSim, then we will not use PTR records. The reason being that there is
            # always a chance for collision between IPs and hostnames due to the DNS cache, and that chance increases
            # the smaller the size of the random network space
            if routing.lower() in [INETSIM.lower(), "none"] and dns_type == "PTR":
                continue

            # A DNS pointer record (PTR for short) provides the domain name associated with an IP address.
            if dns_type == "PTR" and "in-addr.arpa" in request:
                # Determine the ip from the ARPA request by extracting and reversing the IP from the "ip"
                request = request.replace(".in-addr.arpa", "")
                split_ip = request.split(".")
                request = f"{split_ip[3]}.{split_ip[2]}.{split_ip[1]}.{split_ip[0]}"

                # If PTR and A request for the same ip-domain pair, we choose the A
                if request in resolved_ips:
                    continue

                resolved_ips[request] = {
                    "domain": answer
                }
            elif dns_type == "PTR" and "ip6.arpa" in request:
                # Drop it
                continue
            # An 'A' record provides the IP address associated with a domain name.
            else:
                resolved_ips[answer] = {
                    "domain": request,
                    "process_id": dns_call.get("pid"),
                    "process_name": dns_call.get("image"),
                    "time": dns_call.get("time"),
                    "guid": dns_call.get("guid"),
                }
    # now map process_name to the dns_call
    for process, process_details in process_map.items():
        for network_call in process_details["network_calls"]:
            dns = next((network_call[api_call] for api_call in DNS_API_CALLS if api_call in network_call), {})
            if dns != {} and dns.get("hostname"):
                ip_mapped_to_host = next((ip for ip, details in resolved_ips.items()
                                          if details["domain"] == dns["hostname"]), None)
                if not ip_mapped_to_host:
                    continue
                if not resolved_ips[ip_mapped_to_host].get("process_name"):
                    resolved_ips[ip_mapped_to_host]["process_name"] = process_details["name"]
                if not resolved_ips[ip_mapped_to_host].get("process_id"):
                    resolved_ips[ip_mapped_to_host]["process_id"] = process
    return resolved_ips


def _get_low_level_flows(resolved_ips: Dict[str, Dict[str, Any]],
                         flows: Dict[str, List[Dict[str, Any]]],
                         safelist: Dict[str, Dict[str, List[str]]]) -> (List[Dict[str, Any]], ResultSection):
    """
    This method converts low level network calls to a general format
    :param resolved_ips: A map of process IDs to process names, network calls, and decrypted buffers
    :param flows: UDP and TCP flows from Cuckoo's analysis
    :param safelist: A dictionary containing matches and regexes for use in safelisting values
    :return: Returns a table of low level network calls, and a result section for the table
    """
    # TCP and UDP section
    network_flows_table: List[Dict[str, Any]] = []

    # This result section will contain all of the "flows" from src ip to dest ip
    netflows_sec = ResultSection(title_text="TCP/UDP Network Traffic")

    for protocol, network_calls in flows.items():
        if len(network_calls) <= 0:
            continue
        elif len(network_calls) > UNIQUE_IP_LIMIT/2:
            network_calls_made_to_unique_ips: List[Dict[str, Any]] = []
            # Collapsing network calls into calls made to unique IP+port combos
            for network_call in network_calls:
                if len(network_calls_made_to_unique_ips) >= UNIQUE_IP_LIMIT:
                    # BAIL! Too many to put in a table
                    too_many_unique_ips_sec = ResultSection(title_text="Too Many Unique IPs")
                    too_many_unique_ips_sec.body = f"The number of TCP calls displayed has been capped " \
                                                   f"at {UNIQUE_IP_LIMIT}. The full results can be found " \
                                                   f"in the supplementary PCAP file included with the analysis."
                    netflows_sec.add_subsection(too_many_unique_ips_sec)
                    break
                dst_port_pair = json.dumps({network_call["dst"]: network_call["dport"]})
                if dst_port_pair not in [json.dumps({x["dst"]: x["dport"]}) for x in network_calls_made_to_unique_ips]:
                    network_calls_made_to_unique_ips.append(network_call)
            network_calls = network_calls_made_to_unique_ips
        for network_call in network_calls:
            dst = network_call["dst"]
            src = network_call["src"]
            src_port: Optional[str] = None
            if is_safelisted(src, ["network.dynamic.ip"], safelist):
                src: Optional[str] = None
            if src:
                src_port = network_call["sport"]
            network_flow = {
                "timestamp": network_call["time"],
                "protocol": protocol,
                "src_ip": src,
                "src_port": src_port,
                "domain": None,
                "dest_ip": dst,
                "dest_port": network_call["dport"],
                "image": network_call.get("image"),
                "pid": network_call.get("pid"),
                "guid": network_call.get("guid")
            }
            if dst in resolved_ips.keys():
                network_flow["domain"] = resolved_ips[dst]["domain"]
                if not network_flow["image"]:
                    network_flow["image"] = resolved_ips[dst].get("process_name")
                if not network_flow["guid"]:
                    network_flow["guid"] = resolved_ips[dst].get("guid")
                if network_flow["image"] and not network_flow["pid"]:
                    network_flow["pid"] = resolved_ips[dst]["process_id"]
            network_flows_table.append(network_flow)
    return network_flows_table, netflows_sec


def _process_http_calls(http_level_flows: Dict[str, List[Dict[str, Any]]],
                        process_map: Dict[int, Dict[str, Any]],
                        safelist: Dict[str, Dict[str, List[str]]]) -> List[Dict[str, Any]]:
    """
    This method processes HTTP(S) calls and puts them into a nice table
    :param http_level_flows: A list of flows that represent HTTP calls
    :param process_map: A map of process IDs to process names, network calls, and decrypted buffers
    :param safelist: A dictionary containing matches and regexes for use in safelisting values
    :return: A table of dictionaries that each represent an HTTP(S) call
    """
    req_table: List[Dict[str, Any]] = []
    for protocol, http_calls in http_level_flows.items():
        if len(http_calls) <= 0:
            continue
        for http_call in http_calls:
            host = http_call["host"]
            if "ex" in protocol:
                path = http_call["uri"]
                if host in path:
                    path = path.split(host)[1]
                request = http_call["request"]
                port = http_call["dport"]
                uri = f"{http_call['protocol']}://{host}{path}"
                proto = http_call["protocol"]
            else:
                path = http_call["path"]
                request = http_call["data"]
                port = http_call["port"]
                uri = http_call["uri"]
                proto = protocol
            if is_safelisted(host, ["network.dynamic.ip", "network.dynamic.domain"], safelist) or is_safelisted(uri, ["network.dynamic.uri"], safelist):
                continue
            req = {
                "protocol": proto,
                "host": host,  # Note: will be removed, we just need it for tagging
                "port": port,  # Note: will be removed, we just need it for tagging
                "path": path,  # Note: will be removed, we just need it for tagging
                "user-agent": http_call.get("user-agent"),  # Note: will be removed, we just need it for tagging
                "request": request,
                "process_name": None,
                "uri": uri,  # Note: will be removed, we just need it for tagging
                "method": http_call["method"]  # Note: will be removed, need it to check if a remote file was accessed
            }
            for process, process_details in process_map.items():
                for network_call in process_details["network_calls"]:
                    send = next((network_call[api_call] for api_call in HTTP_API_CALLS if api_call in network_call), {})
                    if send != {} and (send.get("service", 0) == 3 or send.get("buffer", "") == req["request"]) or send.get("url", "") == req["uri"]:
                        req["process_name"] = f"{process_details['name']} ({str(process)})"
            if req not in req_table:
                req_table.append(req)
    return req_table


def process_all_events(parent_result_section: ResultSection, file_ext: str, events: Optional[List[Dict]] = None) -> None:
    """
    This method converts all events to a table that is sorted by timestamp
    :param parent_result_section: The overarching result section detailing what image this task is being sent to
    :param file_ext: The file extension of the file to be submitted
    :param events: A list of events that occurred during the analysis of the task
    :return: None
    """
    if events is None:
        events: List[Dict[str, Any]] = []
    # Each item in the events table will follow the structure below:
    # {
    #   "timestamp": timestamp,
    #   "process_name": process_name,
    #   "details": {}
    # }
    so = SandboxOntology(events=events)
    events_section = ResultSection(title_text="Event Log")
    event_table: List[Dict[str, Any]] = []
    for event in so.sorted_events:
        if isinstance(event, NetworkEvent):
            event_table.append({
                "timestamp": datetime.datetime.fromtimestamp(event.timestamp).strftime('%Y-%m-%d %H:%M:%S.%f')[:-3],
                "process_name": f"{event.image} ({event.pid})",
                "details": {
                    "protocol": event.protocol,
                    "domain": event.domain,
                    "dest_ip": event.dest_ip,
                    "dest_port": event.dest_port,
                }
            })
        elif isinstance(event, ProcessEvent):
            add_tag(events_section, "dynamic.process.command_line", event.command_line)
            _extract_iocs_from_text_blob(event.command_line, events_section, file_ext)
            add_tag(events_section, "dynamic.process.file_name", event.image)
            event_table.append({
                "timestamp": datetime.datetime.fromtimestamp(event.timestamp).strftime('%Y-%m-%d %H:%M:%S.%f')[:-3],
                "process_name": f"{event.image} ({event.pid})",
                "details": {
                    "command_line": event.command_line,
                }
            })
        else:
            raise ValueError(f"{event.convert_event_to_dict()} is not of type NetworkEvent or ProcessEvent.")
    events_section.body = json.dumps(event_table)
    events_section.body_format = BODY_FORMAT.TABLE
    parent_result_section.add_subsection(events_section)


def process_curtain(curtain: Dict[str, Any], parent_result_section: ResultSection, process_map: Dict[int, Dict[str, Any]]) -> None:
    """
    This method processes the Curtain section of the Cuckoo report and adds anything noteworthy to the
    Assemblyline report
    :param curtain: The JSON output from the Curtain module (Powershell commands that were run)
    :param parent_result_section: The overarching result section detailing what image this task is being sent to
    :param process_map: A map of process IDs to process names, network calls, and decrypted buffers
    :return: None
    """
    curtain_body: List[Dict[str, Any]] = []
    curtain_res = ResultSection(title_text="PowerShell Activity", body_format=BODY_FORMAT.TABLE)
    for pid in curtain.keys():
        process_name = process_map[int(pid)]["name"] if process_map.get(int(pid)) else "powershell.exe"
        for event in curtain[pid]["events"]:
            for command in event.keys():
                curtain_item = {
                    "process_name": process_name,
                    "original": event[command]["original"],
                    "reformatted": None
                }
                altered = event[command]["altered"]
                if altered != "No alteration of event.":
                    curtain_item["reformatted"] = altered
                curtain_body.append(curtain_item)
        add_tag(curtain_res, "file.powershell.cmdlet", [behaviour for behaviour in curtain[pid]["behaviors"]])
    if len(curtain_body) > 0:
        curtain_res.body = json.dumps(curtain_body)
        parent_result_section.add_subsection(curtain_res)


def convert_sysmon_processes(sysmon: List[Dict[str, Any]], events: List[Dict[str, Any]],
                             safelist: Dict[str, Dict[str, List[str]]]) -> None:
    """
    This method converts processes observed by Sysmon to the format supported by the SandboxOntology helper class
    :param sysmon: A list of processes observed during the analysis of the task by the Sysmon tool
    :param events: A list of events that occurred during the analysis of the task
    :param safelist: A dictionary containing matches and regexes for use in safelisting values
    :return: None
    """
    existing_pids = [proc["pid"] for proc in events]

    index = _get_trimming_index(sysmon)
    trimmed_sysmon = sysmon[index:]
    for event in trimmed_sysmon:
        ontology_process = {
            "pid": None,
            "ppid": None,
            "image": None,
            "command_line": None,
            "timestamp": None,
            "guid": None,
            "pguid": None
        }
        event_data = event["EventData"]
        for data in event_data["Data"]:
            name = data["@Name"]
            text = data.get("#text")

            if name == "ProcessId":
                ontology_process["pid"] = int(text)
            elif name == "ParentProcessId":
                ontology_process["ppid"] = int(text)
            elif name == "Image":
                if not is_safelisted(text, ["dynamic.process.file_name"], safelist):
                    ontology_process["image"] = text
            elif name == "CommandLine":
                if not is_safelisted(text, ["dynamic.process.command_line"], safelist):
                    ontology_process["command_line"] = text
            elif name == "UtcTime":
                ontology_process["timestamp"] = datetime.datetime.strptime(text, "%Y-%m-%d %H:%M:%S.%f").timestamp()
            elif name == "ProcessGuid":
                ontology_process["guid"] = text
            elif name == "SourceProcessGuid":
                ontology_process["pguid"] = text

        # It is okay if the Parent GUID is None
        if any(ontology_process[key] is None for key in ["pid", "ppid", "image", "command_line", "timestamp", "guid"]):
            continue
        elif ontology_process["pid"] in existing_pids:
            continue
        else:
            events.append(ontology_process)


def convert_sysmon_network(sysmon: List[Dict[str, Any]], network: Dict[str, Any],
                           safelist: Dict[str, Dict[str, List[str]]]) -> None:
    """
    This method converts network connections observed by Sysmon to the format supported by Cuckoo
    :param sysmon: A list of processes observed during the analysis of the task by the Sysmon tool
    :param network: The JSON of the network section from the report generated by Cuckoo
    :param safelist: A dictionary containing matches and regexes for use in safelisting values
    :return: None
    """
    index = _get_trimming_index(sysmon)
    trimmed_sysmon = sysmon[index:]
    for event in trimmed_sysmon:
        event_id = int(event["System"]["EventID"])

        # There are two main EventIDs that describe network events: 3 (Network connection) and 22 (DNS query)
        if event_id == 3:
            protocol = None
            network_conn = {
                "src": None,
                "dst": None,
                "time": None,
                "dport": None,
                "sport": None,
                "guid": None,
                "pid": None,
                "image": None,
            }
            for data in event["EventData"]["Data"]:
                name = data["@Name"]
                text = data.get("#text")
                if name == "UtcTime":
                    network_conn["time"] = datetime.datetime.strptime(text, "%Y-%m-%d %H:%M:%S.%f").timestamp()
                elif name == "ProcessGuid":
                    network_conn["guid"] = text
                elif name == "ProcessId":
                    network_conn["pid"] = int(text)
                elif name == "Image":
                    network_conn["image"] = text
                elif name == "Protocol":
                    protocol = text.lower()
                elif name == "SourceIp":
                    network_conn["src"] = text
                elif name == "SourcePort":
                    network_conn["sport"] = int(text)
                elif name == "DestinationIp":
                    network_conn["dst"] = text
                elif name == "DestinationPort":
                    network_conn["dport"] = int(text)
            if any(network_conn[key] is None for key in network_conn.keys()) or not protocol:
                continue
            elif any(
                    req["dst"] == network_conn["dst"] and
                    req["dport"] == network_conn["dport"] and
                    req["src"] == network_conn["src"] and
                    req["sport"] == network_conn["sport"]
                    for req in network[protocol]
            ):
                # Replace record since we have more info from Sysmon
                for req in network[protocol][:]:
                    if req["dst"] == network_conn["dst"] and \
                            req["dport"] == network_conn["dport"] and \
                            req["src"] == network_conn["src"] and \
                            req["sport"] == network_conn["sport"]:
                        network[protocol].remove(req)
                        network[protocol].append(network_conn)
            else:
                network[protocol].append(network_conn)
        elif event_id == 22:
            dns_query = {
                "type": "A",
                "request": None,
                "answers": [],
                "time": None,
                "guid": None,
                "pid": None,
                "image": None,
            }
            for data in event["EventData"]["Data"]:
                name = data["@Name"]
                text = data.get("#text")
                if text is None:
                    continue
                if name == "UtcTime":
                    dns_query["time"] = datetime.datetime.strptime(text, "%Y-%m-%d %H:%M:%S.%f").timestamp()
                elif name == "ProcessGuid":
                    dns_query["guid"] = text
                elif name == "ProcessId":
                    dns_query["pid"] = int(text)
                elif name == "QueryName":
                    if not is_safelisted(text, ["network.dynamic.domain"], safelist):
                        dns_query["request"] = text
                elif name == "QueryResults":
                    ip = re.search(IP_REGEX, text)
                    if ip:
                        ip = ip.group(0)
                        dns_query["answers"].append({"data": ip, "type": "A"})
                elif name == "Image":
                    dns_query["image"] = text
            if any(dns_query[key] is None for key in dns_query.keys()):
                continue
            elif any(query["request"] == dns_query["request"] for query in network["dns"]):
                # Replace record since we have more info from Sysmon
                for query in network["dns"][:]:
                    if query["request"] == dns_query["request"]:
                        network["dns"].remove(query)
                        network["dns"].append(dns_query)
            else:
                network["dns"].append(dns_query)


def process_hollowshunter(hollowshunter: Dict[str, Any], parent_result_section: ResultSection,
                          process_map: Dict[int, Dict[str, Any]]) -> None:
    """
    This method processes the HollowsHunter section of the Cuckoo report and adds anything noteworthy to the
    Assemblyline report
    :param hollowshunter: The JSON output from the HollowsHunter module
    :param parent_result_section: The overarching result section detailing what image this task is being sent to
    :param process_map: A map of process IDs to process names, network calls, and decrypted buffers
    :return: None
    """
    # TODO: obviously a huge work in progress
    hollowshunter_body: List[Any] = []
    hollowshunter_res = ResultSection(title_text="HollowsHunter Analysis", body_format=BODY_FORMAT.TABLE)
    if len(hollowshunter_body) > 0:
        hollowshunter_res.body = json.dumps(hollowshunter_body)
        parent_result_section.add_subsection(hollowshunter_res)


def process_decrypted_buffers(process_map: Dict[int, Dict[str, Any]], parent_result_section: ResultSection,
                              file_ext: str) -> None:
    """
    This method checks for any decrypted buffers found in the process map, and adds them to the Assemblyline report
    :param process_map: A map of process IDs to process names, network calls, and decrypted buffers
    :param parent_result_section: The overarching result section detailing what image this task is being sent to
    :param file_ext: The file extension of the file to be submitted
    :return:
    """
    buffer_res = ResultSection(title_text="Decrypted Buffers", body_format=BODY_FORMAT.TABLE)
    buffer_body = []

    for process in process_map:
        buffer_calls = process_map[process]["decrypted_buffers"]
        if not buffer_calls:
            continue
        for call in buffer_calls:
            buffer = ""
            if call.get("CryptDecrypt"):
                buffer = call["CryptDecrypt"]["buffer"]
            elif call.get("OutputDebugStringA"):
                buffer = call["OutputDebugStringA"]["string"]
            if not buffer:
                continue
            _extract_iocs_from_text_blob(buffer, buffer_res, file_ext)
            if {"Decrypted Buffer": safe_str(buffer)} not in buffer_body:
                buffer_body.append({"Decrypted Buffer": safe_str(buffer)})
    if len(buffer_body) > 0:
        buffer_res.body = json.dumps(buffer_body)
        parent_result_section.add_subsection(buffer_res)


def is_ip(val: str) -> bool:
    """
    This method safely handles if a given string represents an IP
    :param val: the given string
    :return: a boolean representing if the given string represents an IP
    """
    try:
        ip_address(val)
        return True
    except ValueError:
        # In the occasional circumstance, a sample with make a call
        # to an explicit IP, which breaks the way that AL handles
        # domains
        pass
    return False


def get_process_map(processes: List[Dict[str, Any]],
                    safelist: Dict[str, Dict[str, List[str]]]) -> Dict[int, Dict[str, Any]]:
    """
    This method creates a process map that maps process IDs with useful details
    :param processes: A list of processes observed by Cuckoo
    :param safelist: A dictionary containing matches and regexes for use in safelisting values
    :return: A map of process IDs to process names, network calls, and decrypted buffers
    """
    process_map: Dict[int, Dict[str, Any]] = {}
    api_calls_of_interest = {
        "getaddrinfo": ["hostname"],  # DNS
        "GetAddrInfoW": ["hostname"],  # DNS
        "gethostbyname": ["hostname"],  # DNS
        "connect": ["ip_address", "port"],  # Connecting to IP
        "InternetConnectW": ["username", "service", "password", "hostname", "port"],
        "InternetConnectA": ["username", "service", "password", "hostname", "port"],
        # DNS and Connecting to IP, if service = 3 then HTTP
        "send": ["buffer"],  # HTTP Request
        # "HttpOpenRequestW": ["http_method", "path"],  # HTTP Request TODO not sure what to do with this yet
        # "HttpOpenRequestA": ["http_method", "path"],  # HTTP Request TODO not sure what to do with this yet
        # "InternetOpenW": ["user-agent"],  # HTTP Request TODO not sure what to do with this yet
        # "recv": ["buffer"],  # HTTP Response, TODO not sure what to do with this yet
        # "InternetReadFile": ["buffer"]  # HTTP Response, TODO not sure what to do with this yet
        "CryptDecrypt": ["buffer"],  # Used for certain malware files that use configuration files
        "OutputDebugStringA": ["string"],  # Used for certain malware files that use configuration files
        "URLDownloadToFileW": ["url"],
    }
    for process in processes:
        if is_safelisted(process["process_name"], ["dynamic.process.file_name"], safelist):
            continue
        network_calls = []
        decrypted_buffers = []
        calls = process["calls"]
        for call in calls:
            category = call.get("category", "does_not_exist")
            api = call["api"]
            if category == "network" and api in api_calls_of_interest.keys():
                args = call["arguments"]
                args_of_interest: Dict[str, str] = {}
                for arg in api_calls_of_interest.get(api, []):
                    if arg in args and args[arg]:
                        args_of_interest[arg] = args[arg]
                if args_of_interest:
                    item_to_add = {api: args_of_interest}
                    if item_to_add not in network_calls:
                        network_calls.append(item_to_add)
            elif category == "crypto" and api in api_calls_of_interest.keys():
                args = call["arguments"]
                args_of_interest: Dict[str, str] = {}
                for arg in api_calls_of_interest.get(api, []):
                    if arg in args and args[arg]:
                        args_of_interest[arg] = args[arg]
                if args_of_interest:
                    decrypted_buffers.append({api: args_of_interest})
            elif category in ["system"] and api in api_calls_of_interest.keys():
                args = call["arguments"]
                args_of_interest: Dict[str, str] = {}
                for arg in api_calls_of_interest.get(api, []):
                    if arg in args and "cfg:" in args[arg]:
                        args_of_interest[arg] = args[arg]
                if args_of_interest:
                    decrypted_buffers.append({api: args_of_interest})
        pid = process["pid"]
        process_map[pid] = {
            "name": process["process_name"],
            "network_calls": network_calls,
            "decrypted_buffers": decrypted_buffers
        }
    return process_map


def _is_signature_a_false_positive(name: str, marks: List[Dict[str, Any]], filename: str, filename_remainder: str,
                                   inetsim_network: IPv4Network, safelist: Dict[str, Dict[str, List[str]]]) -> bool:
    """
    This method determines if a signature is a false positive, based on factors unique to each signature
    :param name: The name of the signature
    :param marks: The indicators that Cuckoo has returned for why the signature has been raised
    :param filename: The file name
    :param filename_remainder: If the file name is really long, this will be a substring of the file name
    :param inetsim_network: The CIDR representation of the IP range that INetSim randomly returns for DNS lookups
    :param safelist: A dictionary containing matches and regexes for use in safelisting values
    :return: A boolean representing if the signature is a false positive or not
    """
    # Flag that represents if false positive exists
    signature_is_a_false_positive = False
    # If all marks are false positives, then flag as false positive sig
    fp_count = 0
    for mark in marks:
        if name == "creates_doc" and (filename in mark.get("ioc") or filename_remainder in mark.get("ioc")):
            # The submitted file is a "new doc file"
            fp_count += 1
        elif name == "creates_hidden_file":
            filepath = mark.get("call", {}).get("arguments", {}).get("filepath", "")
            if filename in filepath or filename_remainder in filepath:
                # The submitted file is a "hidden" file because it's in the tmp directory
                fp_count += 1
            elif is_safelisted(filepath, ["file.path"], safelist, substring=True):
                fp_count += 1
        elif name in ["creates_exe", "creates_shortcut"]:
            if all(item in mark.get("ioc").lower() for item in [filename.split(".")[0], ".lnk"]):
                # Microsoft Word creates temporary .lnk files when a Word doc is opened
                fp_count += 1
            elif 'AppData\\Roaming\\Microsoft\\Office\\Recent\\Temp.LNK' in mark.get("ioc"):
                # Microsoft Word creates temporary .lnk files when a Word doc is opened
                fp_count += 1
        elif name == "network_cnc_http" and mark["type"] == "generic":
            http_string = mark["suspicious_request"].split()
            if contains_safelisted_value(http_string[1], safelist):
                fp_count += 1
        elif name == "nolookup_communication" and mark["type"] == "generic":
            if contains_safelisted_value(mark["host"], safelist) or (is_ip(mark["host"]) and ip_address(mark["host"]) in inetsim_network):
                fp_count += 1
        elif name not in ["network_cnc_http", "nolookup_communication", "suspicious_powershell", "exploit_heapspray"] \
                and mark["type"] == "generic":
            for item in mark:
                if item not in SKIPPED_MARK_ITEMS and \
                        (contains_safelisted_value(mark[item], safelist) or
                         (is_ip(mark[item]) and ip_address(mark[item]) in inetsim_network)):
                    fp_count += 1
        elif mark["type"] == "ioc":
            ioc = mark["ioc"]
            category = mark.get("category")
            if category and category not in SKIPPED_CATEGORY_IOCS:
                if contains_safelisted_value(ioc, safelist):
                    fp_count += 1
                elif name in ["network_http", "network_http_post"]:
                    http_string = ioc.split()
                    url_pieces = urlparse(http_string[1])
                    if url_pieces.path in SKIPPED_PATHS or not re.match(FULL_URI, http_string[1]):
                        fp_count += 1
                elif name in ["dead_host"]:
                    ip, port = ioc.split(":")
                    if is_ip(ip) and ip_address(ip) in inetsim_network:
                        fp_count += 1
                elif name != "persistence_autorun" and name not in SILENT_IOCS and \
                        (is_ip(ioc) and ip_address(ioc) in inetsim_network):
                    fp_count += 1

    if 0 < len(marks) == fp_count:
        signature_is_a_false_positive = True
    return signature_is_a_false_positive


def _create_signature_result_section(name: str, signature: Dict[str, Any], translated_score: int) -> ResultSection:
    """
    This method creates a ResultSection for the given signature
    :param name: The name of the signature
    :param signature: The details of the signature
    :param translated_score: The Assemblyline-adapted score of the signature
    :return: A ResultSection containing details about the signature
    """
    title = f"Signature: {name}"
    description = signature.get('description', 'No description for signature.')
    sig_res = ResultSection(title_text=title, body=description)

    # Setting up the heuristic for each signature
    sig_id = get_category_id(name)
    if sig_id == 9999:
        log.warning(f"Unknown signature detected: {signature}")

    # Creating heuristic
    sig_heur = Heuristic(sig_id)

    # Adding signature and score
    sig_heur.add_signature_id(name, score=translated_score)

    # Setting the Mitre ATT&CK ID for the heuristic
    attack_ids = signature.get('ttp', {})
    for attack_id in attack_ids:
        if attack_id in revoke_map:
            attack_id = revoke_map[attack_id]
        sig_heur.add_attack_id(attack_id)

    sig_res.heuristic = sig_heur

    # Getting the signature family and tagging it
    sig_families = [family for family in signature.get('families', []) if family not in SKIPPED_FAMILIES]
    if len(sig_families) > 0:
        sig_res.add_line('\tFamilies: ' + ','.join([safe_str(x) for x in sig_families]))
        add_tag(sig_res, "dynamic.signature.family", [family for family in sig_families])

    return sig_res


def _write_console_output_to_file(task_id: int, marks: List[Dict[str, Any]]) -> None:
    """
    Write a temporary file containing the console output observed during analysis
    :param task_id: The ID of the Cuckoo Task
    :param marks: The indicators that Cuckoo has returned for why the signature has been raised
    :return: None
    """
    console_output_file_path = os.path.join("/tmp", f"{task_id}_console_output.txt")
    with open(console_output_file_path, "ab") as f:
        for mark in marks:
            buffer = mark["call"].get("arguments", {}).get("buffer") + "\n\n"
            if buffer:
                f.write(buffer.encode())
    f.close()


def _write_encrypted_buffers_to_file(task_id: int, process_map: Dict[int, Dict[str, Any]],
                                     network_res: ResultSection) -> None:
    """
    Write temporary files containing encrypted buffers observed during network analysis
    :param task_id: The ID of the Cuckoo Task
    :param process_map: A map of process IDs to process names, network calls, and decrypted buffers
    :param network_res: The result section containing details about the network behaviour
    :return: None
    """
    buffer_count = 0
    buffers = set()
    encrypted_buffer_result_section = ResultSection("Placeholder")
    for pid, process_details in process_map.items():
        for network_call in process_details["network_calls"]:
            for api_call in BUFFER_API_CALLS:
                if api_call in network_call:
                    buffer = network_call[api_call]["buffer"]
                    _extract_iocs_from_text_blob(buffer, encrypted_buffer_result_section)
                    encrypted_buffer_file_path = os.path.join("/tmp", f"{task_id}_{pid}_encrypted_buffer_{buffer_count}.txt")
                    buffers.add(encrypted_buffer_file_path)
                    with open(encrypted_buffer_file_path, "wb") as f:
                        f.write(buffer.encode())
                    f.close()
                    buffer_count += 1
    if buffer_count > 0:
        encrypted_buffer_result_section.title_text = f"{buffer_count} Encrypted Buffer(s) Found"
        encrypted_buffer_result_section.set_heuristic(1006)
        encrypted_buffer_result_section.add_line("The following buffers were found in network calls and "
                                                 "extracted as files for further analysis:")
        encrypted_buffer_result_section.add_lines(list(buffers))
        network_res.add_subsection(encrypted_buffer_result_section)


def _tag_and_describe_generic_signature(signature_name: str, mark: Dict[str, Any], sig_res: ResultSection,
                                        inetsim_network: IPv4Network, safelist: Dict[str, Dict[str, List[str]]]) -> None:
    """
    This method adds the appropriate tags and descriptions for "generic" signatures
    :param signature_name: The name of the signature
    :param mark: The indicator that Cuckoo has returned for why the signature has been raised
    :param sig_res: A ResultSection containing details about the signature
    :param inetsim_network: The CIDR representation of the IP range that INetSim randomly returns for DNS lookups
    :param safelist: A dictionary containing matches and regexes for use in safelisting values
    :return: None
    """
    if signature_name == "network_cnc_http":
        http_string = mark["suspicious_request"].split()
        if not contains_safelisted_value(http_string[1], safelist):
            sig_res.add_line(f'\t"{safe_str(mark["suspicious_request"])}" is suspicious because "{safe_str(mark["suspicious_features"])}"')
            add_tag(sig_res, "network.dynamic.uri", http_string[1])
    elif signature_name == "nolookup_communication":
        add_tag(sig_res, "network.dynamic.ip", mark["host"], inetsim_network)
    elif signature_name == "suspicious_powershell":
        if mark.get("options"):
            sig_res.add_line(f'\tIOC: {safe_str(mark["value"])} via {safe_str(mark["option"])}')
        else:
            sig_res.add_line(f'\tIOC: {safe_str(mark["value"])}')
    elif signature_name == "exploit_heapspray":
        sig_res.add_line(f"\tFun fact: Data was committed to memory at the protection level "
                         f"{safe_str(mark['protection'])}")
    else:
        for item in mark:
            if item in SKIPPED_MARK_ITEMS:
                continue
            if not contains_safelisted_value(mark[item], safelist):
                if not is_ip(mark[item]) or (is_ip(mark[item]) and ip_address(mark[item]) not in inetsim_network):
                    if item == "description":
                        sig_res.add_line(f'\tFun fact: {safe_str(mark[item])}')
                    else:
                        sig_res.add_line(f'\tIOC: {safe_str(mark[item])}')


def _tag_and_describe_ioc_signature(signature_name: str, mark: Dict[str, Any], sig_res: ResultSection,
                                    inetsim_network: IPv4Network, process_map: Dict[int, Dict[str, Any]],
                                    file_ext: str, safelist: Dict[str, Dict[str, List[str]]]) -> None:
    """
    This method adds the appropriate tags and descriptions for "ioc" signatures
    :param signature_name: The name of the signature
    :param mark: The indicator that Cuckoo has returned for why the signature has been raised
    :param sig_res: A ResultSection containing details about the signature
    :param inetsim_network: The CIDR representation of the IP range that INetSim randomly returns for DNS lookups
    :param process_map: A map of process IDs to process names, network calls, and decrypted buffers
    :param file_ext: The file extension of the file to be submitted
    :param safelist: A dictionary containing matches and regexes for use in safelisting values
    :return: None
    """
    ioc = mark["ioc"]
    if contains_safelisted_value(ioc, safelist):
        return
    if signature_name in ["network_http", "network_http_post"]:
        http_string = ioc.split()
        url_pieces = urlparse(http_string[1])
        if url_pieces.path not in SKIPPED_PATHS and re.match(FULL_URI, http_string[1]):
            add_tag(sig_res, "network.dynamic.uri", http_string[1])
            sig_res.add_line(f'\tIOC: {safe_str(ioc)}')
    elif signature_name == "persistence_autorun":
        add_tag(sig_res, "dynamic.autorun_location", ioc)
    elif signature_name == "process_interest":
        sig_res.add_line(f'\tIOC: {safe_str(ioc)} is a {mark["category"].replace("process: ", "")}.')
    elif signature_name in SILENT_IOCS:
        # Nothing to see here, just avoiding printing out the IOC line in the result body
        pass
    elif not is_ip(ioc) or (is_ip(ioc) and ip_address(ioc) not in inetsim_network):
        if signature_name == "p2p_cnc":
            add_tag(sig_res, "network.dynamic.ip", ioc, inetsim_network)
        else:
            # If process ID in ioc, replace with process name
            for key in process_map:
                if str(key) in ioc:
                    ioc = ioc.replace(str(key), process_map[key]["name"])
                    break
        sig_res.add_line(f'\tIOC: {safe_str(ioc)}')

    if mark["category"] == "file" and signature_name != "ransomware_mass_file_delete":
        add_tag(sig_res, "dynamic.process.file_name", ioc)
    elif mark["category"] == "cmdline":
        add_tag(sig_res, "dynamic.process.command_line", ioc)
        _extract_iocs_from_text_blob(ioc, sig_res, file_ext)


def _tag_and_describe_call_signature(signature_name: str, mark: Dict[str, Any], sig_res: ResultSection,
                                     process_map: Dict[int, Dict[str, Any]]) -> None:
    """
    This method adds the appropriate tags and descriptions for "call" signatures
    :param signature_name: The name of the signature
    :param mark: The indicator that Cuckoo has returned for why the signature has been raised
    :param sig_res: A ResultSection containing details about the signature
    :param process_map: A map of process IDs to process names, network calls, and decrypted buffers
    :return: None
    """
    if signature_name == "creates_hidden_file":
        add_tag(sig_res, "dynamic.process.file_name", mark["call"].get("arguments", {}).get("filepath"))
    elif signature_name == "moves_self":
        oldfilepath = mark["call"].get("arguments", {}).get("oldfilepath")
        newfilepath = mark["call"].get("arguments", {}).get("newfilepath")
        if oldfilepath and newfilepath:
            sig_res.add_line(f'\tOld file path: {safe_str(oldfilepath)}\n\tNew file path: {safe_str(newfilepath)}')
            add_tag(sig_res, "dynamic.process.file_name", oldfilepath)
            add_tag(sig_res, "dynamic.process.file_name", newfilepath)
        elif oldfilepath and newfilepath == "":
            sig_res.add_line(f'\tOld file path: {safe_str(oldfilepath)}\n\tNew file path: File deleted itself')
            add_tag(sig_res, "dynamic.process.file_name", oldfilepath)
    elif signature_name == "creates_service":
        service_name = mark["call"].get("arguments", {}).get("service_name")
        if service_name:
            sig_res.add_line(f'\tNew service name: {safe_str(service_name)}')
    elif signature_name == "terminates_remote_process":
        terminated_pid = mark["call"].get("arguments", {}).get("process_identifier")
        terminated_process_name = process_map.get(terminated_pid, {}).get("name")
        if terminated_process_name:
            sig_res.add_line(f'\tTerminated Remote Process: {terminated_process_name}')


def _process_non_http_traffic_over_http(network_res: ResultSection, unique_netflows: List[Dict[str, Any]]) -> None:
    """
    This method adds a result section detailing non-HTTP network traffic over ports commonly used for HTTP
    :param network_res: The result section that will contain the result section detailing this traffic, if any
    :param unique_netflows: Network flows observed during Cuckoo analysis
    :return: None
    """
    non_http_traffic_result_section = ResultSection("Non-HTTP Traffic Over HTTP Ports")
    non_http_list: List[Dict[str, Any]] = []
    # If there was no HTTP/HTTPS calls made, then confirm that there was no suspicious
    for netflow in unique_netflows:
        if netflow["dest_port"] in [443, 80]:
            non_http_list.append(netflow)
            add_tag(non_http_traffic_result_section, "network.dynamic.ip", netflow["dest_ip"])
            add_tag(non_http_traffic_result_section, "network.dynamic.domain", netflow["domain"])
            add_tag(non_http_traffic_result_section, "network.port", netflow["dest_port"])
    if len(non_http_list) > 0:
        non_http_traffic_result_section.set_heuristic(1005)
        non_http_traffic_result_section.body_format = BODY_FORMAT.TABLE
        non_http_traffic_result_section.body = json.dumps(non_http_list)
        network_res.add_subsection(non_http_traffic_result_section)


def _remove_network_http_noise(sigs: List[Dict[str, Any]]) -> List[Dict[str, Any]]:
    """
    This method removes the network_http signature if the network_cnc_http signature has been raised.
    This is because if the network_cnc_http signature has been raised, it is guaranteed that the network_http signature
    will also be raised and this signature will only create noise.
    :param sigs: The JSON of the signatures section from the report generated by Cuckoo
    :return: The modified (if applicable) JSON of the signatures section from the report generated by Cuckoo
    """
    if any(sig["name"] == "network_cnc_http" for sig in sigs):
        return [sig for sig in sigs if sig["name"] != "network_http"]
    else:
        return sigs


def _extract_iocs_from_text_blob(blob: str, result_section: ResultSection, file_ext: str = "") -> None:
    """
    This method searches for domains, IPs and URIs used in blobs of text and tags them
    :param blob: The blob of text that we will be searching through
    :param result_section: The result section that that tags will be added to
    :param file_ext: The file extension of the file to be submitted
    :return: None
    """
    blob = blob.lower()
    ips = set(re.findall(IP_REGEX, blob))
    # There is overlap here between regular expressions, so we want to isolate domains that are not ips
    domains = set(re.findall(DOMAIN_REGEX, blob)) - ips
    # There is overlap here between regular expressions, so we want to isolate uris that are not domains
    uris = set(re.findall(URL_REGEX, blob)) - domains - ips

    add_tag(result_section, "network.dynamic.ip", [ip for ip in ips])
    for domain in domains:
        # File names match the domain and URI regexes, so we need to avoid tagging them
        # Note that get_tld only takes URLs so we will prepend http:// to the domain to work around this
        tld = get_tld(f"http://{domain}", fail_silently=True)
        if tld is None or f".{tld}" == file_ext:
            continue
        add_tag(result_section, "network.dynamic.domain", domain)
    for uri in uris:
        if not any(protocol in uri for protocol in ["http", "ftp", "icmp", "ssh"]):
            tld = get_tld(f"http://{uri}", fail_silently=True)
        else:
            tld = get_tld(uri, fail_silently=True)
        if tld is None or f".{tld}" == file_ext:
            continue
        add_tag(result_section, "network.dynamic.uri", uri)
        if "//" in uri:
            uri = uri.split("//")[1]
        add_tag(result_section, "network.dynamic.uri_path", [uri_path for uri_path in re.findall(URI_PATH, uri)])


def is_safelisted(value: str, tags: List[str], safelist: Dict[str, Dict[str, List[str]]], substring: bool = False) -> bool:
    """
    Safelists of data that may come up in analysis that is "known good", and we can ignore in the Assemblyline report.
    This method determines if a given value has any safelisted components
    See README section on Assemblyline System Safelist on how to integrate the safelist found in al_config/system_safelist.yaml
    :param value: The value to be checked if it has been safelisted
    :param tags: The tags which will be used for grabbing specific values from the safelist
    :param safelist: The safelist containing matches and regexs
    :param substring: A flag that indicates if we should check if the value is contained within the match
    :return: A boolean indicating if the value has been safelisted
    """
    if not value or not tags or not safelist:
        return False

    if not any(key in safelist for key in ["match", "regex"]):
        return False

    safelist_matches = safelist.get("match", {})
    safelist_regexes = safelist.get("regex", {})

    for tag in tags:
        if tag in safelist_matches:
            for safelist_match in safelist_matches[tag]:
                if value.lower() == safelist_match.lower():
                    return True
                elif substring and safelist_match.lower() in value.lower():
                    return True

        if tag in safelist_regexes:
            for safelist_regex in safelist_regexes[tag]:
                if re.match(safelist_regex, value, re.IGNORECASE):
                    return True

<<<<<<< HEAD
    return False
=======
    return False


def add_tag(result_section: ResultSection, tag: str, value: Union[Any, List[Any]], inetsim_network: IPv4Network = None) -> None:
    """
    This method adds the value(s) as a tag to the ResultSection. Can take a list of values or a single value.
    :param result_section: The ResultSection that the tag will be added to
    :param tag: The tag type that the value will be tagged under
    :param value: The value, a single item or a list, that will be tagged under the tag type
    :param inetsim_network: The CIDR representation of the IP range that INetSim randomly returns for DNS lookups
    :return: None
    """
    if not value:
        return
    if type(value) == list:
        for item in value:
            _validate_tag(result_section, tag, item, inetsim_network)
    else:
        _validate_tag(result_section, tag, value, inetsim_network)


def _validate_tag(result_section: ResultSection, tag: str, value: Any, inetsim_network: IPv4Network = None) -> None:
    """
    This method validates the value relative to the tag type before adding the value as a tag to the ResultSection.
    :param result_section: The ResultSection that the tag will be added to
    :param tag: The tag type that the value will be tagged under
    :param value: The item that will be tagged under the tag type
    :param inetsim_network: The CIDR representation of the IP range that INetSim randomly returns for DNS lookups
    :return: None
    """
    reg_to_match: Optional[str] = None
    if "domain" in tag:
        reg_to_match = DOMAIN_REGEX
    elif "uri_path" in tag:
        reg_to_match = URI_PATH
    elif "uri" in tag:
        reg_to_match = FULL_URI
    elif "ip" in tag:
        if not is_ip(value):
            return
        if inetsim_network and ip_address(value) in inetsim_network:
            return
        reg_to_match = IP_REGEX
    if reg_to_match and not re.match(reg_to_match, value):
        return
    if not is_safelisted(value, [tag], global_safelist):
        result_section.add_tag(tag, safe_str(value))
>>>>>>> 9dd0e8c2
<|MERGE_RESOLUTION|>--- conflicted
+++ resolved
@@ -6,11 +6,7 @@
 from tld import get_tld
 from ipaddress import ip_address, ip_network, IPv4Network
 from urllib.parse import urlparse
-<<<<<<< HEAD
-from typing import List, Dict, Any, Optional
-=======
 from typing import List, Dict, Any, Optional, Union
->>>>>>> 9dd0e8c2
 
 from assemblyline.common.str_utils import safe_str
 from assemblyline.common import log as al_log
@@ -19,10 +15,7 @@
 from assemblyline_v4_service.common.dynamic_service_helper import SandboxOntology, NetworkEvent, ProcessEvent
 from assemblyline_v4_service.common.result import BODY_FORMAT, ResultSection, Heuristic
 from cuckoo.signatures import get_category_id, get_signature_category, CUCKOO_DROPPED_SIGNATURES
-<<<<<<< HEAD
 from cuckoo.safe_process_tree_leaf_hashes import SAFE_PROCESS_TREE_LEAF_HASHES
-=======
->>>>>>> 9dd0e8c2
 
 al_log.init_logging('service.cuckoo.cuckoo_result')
 log = getLogger('assemblyline.service.cuckoo.cuckoo_result')
@@ -302,11 +295,7 @@
         signatures: List[Dict[str, Any]] = []
     if len(events) > 0:
         so = SandboxOntology(events=events, normalize_paths=True)
-<<<<<<< HEAD
         process_tree = so.get_process_tree_with_signatures(signatures, SAFE_PROCESS_TREE_LEAF_HASHES)
-=======
-        process_tree = so.get_process_tree_with_signatures(signatures)
->>>>>>> 9dd0e8c2
         process_tree_section = ResultSection(title_text="Spawned Process Tree")
         process_tree_section.body = json.dumps(process_tree)
         process_tree_section.body_format = BODY_FORMAT.PROCESS_TREE
@@ -1582,9 +1571,6 @@
                 if re.match(safelist_regex, value, re.IGNORECASE):
                     return True
 
-<<<<<<< HEAD
-    return False
-=======
     return False
 
 
@@ -1631,5 +1617,4 @@
     if reg_to_match and not re.match(reg_to_match, value):
         return
     if not is_safelisted(value, [tag], global_safelist):
-        result_section.add_tag(tag, safe_str(value))
->>>>>>> 9dd0e8c2
+        result_section.add_tag(tag, safe_str(value))