import datetime
from logging import getLogger
import re
import os
import json
from ipaddress import ip_address, ip_network, IPv4Network
from urllib.parse import urlparse
from typing import Any, Dict, List, Optional, Tuple, Union

from assemblyline.common.str_utils import safe_str
from assemblyline.common import log as al_log
from assemblyline.common.attack_map import revoke_map
from assemblyline.common.net_static import TLDS_ALPHA_BY_DOMAIN
from assemblyline.odm.base import DOMAIN_REGEX, IP_REGEX, FULL_URI, URI_PATH, DOMAIN_ONLY_REGEX
from assemblyline_v4_service.common.result import ResultSection, ResultKeyValueSection, ResultTextSection, ResultTableSection, TableRow


from cuckoo.signatures import get_category_id, get_signature_category, CUCKOO_DROPPED_SIGNATURES
from cuckoo.safe_process_tree_leaf_hashes import SAFE_PROCESS_TREE_LEAF_HASHES
from assemblyline_v4_service.common.dynamic_service_helper import SandboxOntology, Process, NetworkConnection

al_log.init_logging('service.cuckoo.cuckoo_result')
log = getLogger('assemblyline.service.cuckoo.cuckoo_result')
# Global variable used for containing the system safelist
global_safelist: Optional[Dict[str, Dict[str, List[str]]]] = None
# Custom regex for finding uris in a text blob
URL_REGEX = re.compile(
    "(?:(?:(?:[A-Za-z]*:)?//)?(?:\S+(?::\S*)?@)?(?:(?:(?:25[0-5]|2[0-4][0-9]|[01]?[0-9][0-9]?)\.){3}(?:25[0-5]|2[0-4][0-9]|[01]?[0-9][0-9]?)|(?:(?:[A-Za-z0-9\u00a1-\uffff][A-Za-z0-9\u00a1-\uffff_-]{0,62})?[A-Za-z0-9\u00a1-\uffff]\.)+(?:xn--)?(?:[A-Za-z0-9\u00a1-\uffff]{2,}\.?))(?::\d{2,5})?)(?:[/?#][^\s,\\\\]*)?")
UNIQUE_IP_LIMIT = 100
SCORE_TRANSLATION = {
    1: 10,
    2: 100,
    3: 250,
    4: 500,
    5: 750,
    6: 1000,
    7: 1000,
    8: 1000  # dead_host signature
}

# Signature Processing Constants
SKIPPED_MARK_ITEMS = ["type", "suspicious_features", "entropy", "process", "useragent"]
SKIPPED_CATEGORY_IOCS = ["section", "Data received", "Data sent"]
SKIPPED_FAMILIES = ["generic"]
SKIPPED_PATHS = ["/"]
SILENT_IOCS = ["ransomware_mass_file_delete", "injection_ntsetcontextthread", "injection_resumethread"]
SILENT_PROCESS_NAMES = ["injection_write_memory_exe", "injection_write_memory", "injection_modifies_memory"]

INETSIM = "INetSim"
DNS_API_CALLS = ["getaddrinfo", "InternetConnectW", "InternetConnectA", "GetAddrInfoW", "gethostbyname"]
HTTP_API_CALLS = ["send", "InternetConnectW", "InternetConnectA",
                  "URLDownloadToFileW", "InternetCrackUrlW", "InternetOpenUrlA"]
BUFFER_API_CALLS = ["send", "WSASend"]
SUSPICIOUS_USER_AGENTS = [
    "Microsoft BITS", "Excel Service"
]
SUPPORTED_EXTENSIONS = [
    'bat', 'bin', 'cpl', 'dll', 'doc', 'docm', 'docx', 'dotm', 'elf', 'eml', 'exe', 'hta', 'htm', 'html',
    'hwp', 'jar', 'js', 'lnk', 'mht', 'msg', 'msi', 'pdf', 'potm', 'potx', 'pps', 'ppsm', 'ppsx', 'ppt',
    'pptm', 'pptx', 'ps1', 'pub', 'py', 'pyc', 'rar', 'rtf', 'sh', 'swf', 'vbs', 'wsf', 'xls', 'xlsm', 'xlsx'
]
FALSE_POSITIVE_DOMAINS_FOUND_IN_PATHS = ["microsoft.net"]
ANALYSIS_ERRORS = 'Analysis Errors'
# Substring of Warning Message frm https://github.com/cuckoosandbox/cuckoo/blob/50452a39ff7c3e0c4c94d114bc6317101633b958/cuckoo/core/guest.py#L561
GUEST_LOSING_CONNNECTIVITY = 'Virtual Machine /status failed. This can indicate the guest losing network connectivity'
# Substring of Error Message from https://github.com/cuckoosandbox/cuckoo/blob/50452a39ff7c3e0c4c94d114bc6317101633b958/cuckoo/core/scheduler.py#L572
GUEST_CANNOT_REACH_HOST = "it appears that this Virtual Machine hasn't been configured properly as the Cuckoo Host wasn't able to connect to the Guest."
GUEST_LOST_CONNECTIVITY = 5
SIGNATURES_SECTION_TITLE = "Signatures"
<<<<<<< HEAD
=======
ENCRYPTED_BUFFER_LIMIT = 25
SYSTEM_PROCESS_ID = 4
>>>>>>> cfd5a089


# noinspection PyBroadException
# TODO: break this into smaller methods
def generate_al_result(
        api_report: Dict[str, Any],
        al_result: ResultSection, file_ext: str, random_ip_range: str, routing: str,
        safelist: Dict[str, Dict[str, List[str]]],
        so: SandboxOntology) -> None:
    """
    This method is the main logic that generates the Assemblyline report from the Cuckoo analysis report
    :param api_report: The JSON report for the Cuckoo analysis
    :param al_result: The overarching result section detailing what image this task is being sent to
    :param file_ext: The file extension of the file to be submitted
    :param random_ip_range: The CIDR representation of the IP range that INetSim randomly returns for DNS lookups
    :param routing: What method of routing is being used in the Cuckoo environment
    :param safelist: A dictionary containing matches and regexes for use in safelisting values
    :param so: The sandbox ontology class object
    :return: None
    """
    global global_safelist
    global_safelist = safelist
    validated_random_ip_range = ip_network(random_ip_range)

    info: Dict[str, Any] = api_report.get('info', {})
    debug: Dict[str, Any] = api_report.get('debug', {})
    sigs: List[Dict[str, Any]] = api_report.get('signatures', [])
    network: Dict[str, Any] = api_report.get('network', {})
    behaviour: Dict[str, Any] = api_report.get('behavior', {})  # Note conversion from American to Canadian spelling
    curtain: Dict[str, Any] = api_report.get("curtain", {})
    sysmon: List[Dict[str, Any]] = api_report.get("sysmon", [])
    hollowshunter: Dict[str, Any] = api_report.get("hollowshunter", {})

    if info:
        process_info(info, routing, al_result, so)

    if debug:
        # Ransomware tends to cause issues with Cuckoo's analysis modules, and including the associated analysis errors
        # creates unnecessary noise to include this
        if not any("ransomware" in sig["name"] for sig in sigs):
            process_debug(debug, al_result)

    process_map = get_process_map(behaviour.get("processes", {}), safelist)

    if sysmon:
        convert_sysmon_processes(sysmon, safelist, so)
        convert_sysmon_network(sysmon, network, safelist)

    if behaviour:
        sample_executed = [len(behaviour.get("processtree", [])),
                           len(behaviour.get("processes", [])),
                           len(behaviour.get("summary", []))]
        if not any(item > 0 for item in sample_executed):
            noexec_res = ResultTextSection("Sample Did Not Execute")
            noexec_res.add_line(f"No program available to execute a file with the following "
                                f"extension: {safe_str(file_ext)}")
            al_result.add_subsection(noexec_res)
        else:
            # Otherwise, moving on!
            process_behaviour(behaviour, safelist, so)

    if so.get_processes():
        _update_process_map(process_map, so.get_processes())

    is_process_martian = False

    if network:
        process_network(network, al_result, validated_random_ip_range, routing, process_map, info["id"],
                        safelist, so)

    if sigs:
        target = api_report.get("target", {})
        target_file = target.get("file", {})
        target_filename = target_file.get("name", "missing_name")
        is_process_martian = process_signatures(
            sigs, al_result, validated_random_ip_range, target_filename, process_map, info["id"],
            safelist, so)

    build_process_tree(al_result, is_process_martian, so)

    process_all_events(al_result, so)

    if curtain:
        process_curtain(curtain, al_result, process_map)

    if hollowshunter:
        process_hollowshunter(hollowshunter, al_result, process_map)

    if process_map:
        process_decrypted_buffers(process_map, al_result)


def process_info(info: Dict[str, Any], routing: str, parent_result_section: ResultSection, so: SandboxOntology) -> None:
    """
    This method processes the info section of the Cuckoo report, adding anything noteworthy to the Assemblyline report
    :param info: The JSON of the info section from the report generated by Cuckoo
    :param routing: What method of routing is being used in the Cuckoo environment
    :param parent_result_section: The overarching result section detailing what image this task is being sent to
    :param so: An instance of the sandbox ontology class
    :return: None
    """
    start_time = info['started']
    end_time = info['ended']
    duration = info['duration']
    analysis_time = -1  # Default error time
    try:
        start_time_str = datetime.datetime.fromtimestamp(int(start_time)).strftime('%Y-%m-%d %H:%M:%S')
        end_time_str = datetime.datetime.fromtimestamp(int(end_time)).strftime('%Y-%m-%d %H:%M:%S')
        duration_str = datetime.datetime.fromtimestamp(int(duration)).strftime('%Hh %Mm %Ss')
        analysis_time = duration_str + "\t(" + start_time_str + " to " + end_time_str + ")"
    except Exception:
        pass
    body = {
        'Cuckoo Task ID': info['id'],
        'Duration': analysis_time,
        'Routing': routing,
        'Cuckoo Version': info['version']
    }
    info_res = ResultKeyValueSection('Analysis Information')
    info_res.update_items(body)
    parent_result_section.add_subsection(info_res)
    so.update_analysis_metadata(task_id=info["id"], start_time=start_time, end_time=end_time, routing=routing)
    so.set_sandbox_version(info["version"])


def process_debug(debug: Dict[str, Any], parent_result_section: ResultSection) -> None:
    """
    This method processes the debug section of the Cuckoo report, adding anything noteworthy to the Assemblyline report
    :param debug: The JSON of the debug section from the report generated by Cuckoo
    :param parent_result_section: The overarching result section detailing what image this task is being sent to
    :return: None
    """
    error_res = ResultTextSection(ANALYSIS_ERRORS)
    for error in debug['errors']:
        err_str = str(error)
        # TODO: what is the point of lower-casing it?
        err_str = err_str.lower()
        if err_str is not None and len(err_str) > 0:
            error_res.add_line(error)

    # Including error that is not reported conveniently by Cuckoo for whatever reason
    for analyzer_log in debug['log']:
        if "ERROR:" in analyzer_log:  # Hoping that Cuckoo logs as ERROR
            split_log = analyzer_log.split("ERROR:")
            error_res.add_line(split_log[1].lstrip().rstrip("\n"))

    # Including error that is not reported conveniently by Cuckoo for whatever reason
    previous_log: Optional[str] = None
    status_failed_count = 0
    for log_line in debug['cuckoo']:
        if log_line == "\n":  # There is always a newline character following a stacktrace
            error_res.add_line(previous_log.rstrip("\n"))
        elif "ERROR:" in log_line:  # Hoping that Cuckoo logs as ERROR
            split_log = log_line.split("ERROR:")
            error_res.add_line(split_log[1].lstrip().rstrip("\n"))
        elif GUEST_LOSING_CONNNECTIVITY in log_line:
            status_failed_count += 1
        previous_log = log_line

    # This means that the guest unable to communicate with the host for at least n iterations of polling
    if status_failed_count > GUEST_LOST_CONNECTIVITY:
        error_res.add_line(GUEST_CANNOT_REACH_HOST)

    if error_res.body and len(error_res.body) > 0:
        parent_result_section.add_subsection(error_res)


def process_behaviour(behaviour: Dict[str, Any],
                      safelist: Dict[str, Dict[str, List[str]]], so: SandboxOntology) -> None:
    """
    This method processes the behaviour section of the Cuckoo report, adding anything noteworthy to the
    Assemblyline report
    :param behaviour: The JSON of the behaviour section from the report generated by Cuckoo
    :param safelist: A dictionary containing matches and regexes for use in safelisting values
    :param so: The sandbox ontology class object
    :return: None
    """
    # Preparing Cuckoo processes to match the SandboxOntology format
    processes = behaviour["processes"]
    if processes:
        convert_cuckoo_processes(processes, safelist, so)


def get_process_api_sums(apistats: Dict[str, Dict[str, int]]) -> Dict[str, int]:
    """
    This method calculates the sum of unique process calls per process
    :param apistats: A map of the number of process calls made by processes
    :return: A map of process calls and how many times those process calls were made
    """
    # Get the total number of api calls per pid
    api_sums: Dict[str, int] = {}
    for pid in apistats:
        api_sums[pid] = 0
        process_apistats = apistats[pid]
        for api_call in process_apistats:
            api_sums[pid] += process_apistats[api_call]
    return api_sums


def convert_cuckoo_processes(cuckoo_processes: List[Dict[str, Any]],
                             safelist: Dict[str, Dict[str, List[str]]], so: SandboxOntology) -> None:
    """
    This method converts processes observed in Cuckoo to the format supported by the SandboxOntology helper class
    :param cuckoo_processes: A list of processes observed during the analysis of the task
    :param safelist: A dictionary containing matches and regexes for use in safelisting values
    :param so: The sandbox ontology class object
    :return: None
    """
    existing_pids = [proc.pid for proc in so.get_processes()]
    for item in cuckoo_processes:
        # If process pid doesn't match any processes that Sysmon already picked up
        if item["pid"] not in existing_pids:
            process_path = item.get("process_path")
            command_line = item["command_line"]
            if not process_path or not command_line or \
                    is_safelisted(process_path, ["dynamic.process.file_name"], safelist) or \
                    is_safelisted(command_line, ["dynamic.process.command_line"], safelist):
                continue
            so.update_process(
                pid=item["pid"],
                ppid=item["ppid"],
                image=process_path, command_line=command_line, start_time=item["first_seen"],
                guid=so.get_guid_by_pid_and_time(item["pid"],
                                                 item["first_seen"]) if not item.get("guid") else item.get("guid"),
                pguid=so.get_pguid_by_pid_and_time(item["pid"], item["first_seen"])
                if not item.get("pguid") else item.get("pguid"))


def build_process_tree(parent_result_section: ResultSection, is_process_martian: bool,
                       so: SandboxOntology) -> None:
    """
    This method builds a process tree ResultSection
    :param parent_result_section: The overarching result section detailing what image this task is being sent to
    :param is_process_martian: A boolean flag that indicates if the is_process_martian signature was raised
    :param so: The sandbox ontology class object
    :return: None
    """
    if not so.get_processes():
        return
    process_tree_section = so.get_process_tree_result_section(SAFE_PROCESS_TREE_LEAF_HASHES.keys())
    if is_process_martian:
        sig_name = "process_martian"
        heur_id = get_category_id(sig_name)
        process_tree_section.set_heuristic(heur_id)
        # Let's keep this heuristic as informational
        process_tree_section.heuristic.add_signature_id(sig_name, score=10)
    if process_tree_section.body:
        parent_result_section.add_subsection(process_tree_section)


def process_signatures(
        sigs: List[Dict[str, Any]],
        parent_result_section: ResultSection, inetsim_network: IPv4Network, target_filename: str,
        process_map: Dict[int, Dict[str, Any]],
        task_id: int, safelist: Dict[str, Dict[str, List[str]]],
        so: SandboxOntology) -> bool:
    """
    This method processes the signatures section of the Cuckoo report, adding anything noteworthy to the
    Assemblyline report
    :param sigs: The JSON of the signatures section from the report generated by Cuckoo
    :param parent_result_section: The overarching result section detailing what image this task is being sent to
    :param inetsim_network: The CIDR representation of the IP range that INetSim randomly returns for DNS lookups
    :param target_filename: The name of the file that was submitted for analysis
    :param process_map: A map of process IDs to process names, network calls, and decrypted buffers
    :param task_id: An integer representing the Cuckoo Task ID
    :param safelist: A dictionary containing matches and regexes for use in safelisting values
    :param so: The sandbox ontology class object
    :return: A boolean flag that indicates if the is_process_martian signature was raised
    """
    if len(sigs) <= 0:
        return False

    # Flag used to indicate if process_martian signature should be used in process_behaviour
    is_process_martian = False
    sigs_res = ResultSection(SIGNATURES_SECTION_TITLE)
    # Sometimes the filename gets shortened
    target_filename_remainder = target_filename
    if len(target_filename) > 12:
        target_filename_remainder = target_filename[-11:]

    sigs = _remove_network_http_noise(sigs)

    for sig in sigs:
        sig_name = sig['name']
        sig_marks = sig.get('marks', [])

        if not is_process_martian and sig_name == "process_martian":
            is_process_martian = True

        if sig_name in CUCKOO_DROPPED_SIGNATURES:
            continue

        if _is_signature_a_false_positive(sig_name, sig_marks, target_filename, target_filename_remainder,
                                          inetsim_network, safelist):
            continue

        # Used for detecting if signature is a false positive

        translated_score = SCORE_TRANSLATION[sig["severity"]]
        so_sig = so.create_signature()
        sig_res = _create_signature_result_section(sig_name, sig, translated_score, so_sig)

        if sig_name == "console_output":
            _write_console_output_to_file(task_id, sig_marks)
        elif sig_name == "injection_write_memory_exe":
            _write_injected_exe_to_file(task_id, sig_marks)

        # Find any indicators of compromise from the signature marks
        for mark in sig_marks:
            pid = mark.get("pid")
            process_name = process_map.get(pid, {}).get("name")
            so_sig.update_process(pid=pid, image=process_name)

            # Adding tags and descriptions to the signature section, based on the type of mark
            if mark["type"] == "generic":
                _tag_and_describe_generic_signature(sig_name, mark, sig_res, inetsim_network, safelist, so_sig)
            elif mark["type"] == "ioc" and mark.get("category") not in SKIPPED_CATEGORY_IOCS:
                _tag_and_describe_ioc_signature(sig_name, mark, sig_res, inetsim_network,
                                                process_map, safelist, so, so_sig)
            elif mark["type"] == "call" and process_name is not None:
                if sig_name in SILENT_PROCESS_NAMES:
                    pass
                elif not sig_res.body:
                    sig_res.add_line(f'\tProcess Name: {safe_str(process_name)} ({pid})')
                elif f'\tProcess Name: {safe_str(process_name)} ({pid})' not in sig_res.body:
                    sig_res.add_line(f'\tProcess Name: {safe_str(process_name)} ({pid})')

                _tag_and_describe_call_signature(sig_name, mark, sig_res, process_map, so_sig)
                # Displaying the injected process
                if get_signature_category(sig_name) == "Injection":
                    injected_process = mark["call"].get("arguments", {}).get("process_identifier")
                    injected_process_name = process_map.get(injected_process, {}).get("name")
                    if injected_process_name:
                        if (injected_process_name, injected_process) == (process_name, pid):
                            continue
                        if sig_name in SILENT_PROCESS_NAMES:
                            pass
                        elif not sig_res.body:
                            sig_res.add_line(
                                f'\tInjected Process: {safe_str(injected_process_name)} ({injected_process})')
                        elif f'\tInjected Process: {safe_str(injected_process_name)} ({injected_process})' not in sig_res.body:
                            sig_res.add_line(
                                f'\tInjected Process: {safe_str(injected_process_name)} ({injected_process})')

                    so_sig.add_process_subject(pid=injected_process, image=injected_process_name,
                                               start_time=mark["call"].get("time"))

        sigs_res.add_subsection(sig_res)
        so.add_signature(so_sig)
    if len(sigs_res.subsections) > 0:
        parent_result_section.add_subsection(sigs_res)
    return is_process_martian


def contains_safelisted_value(val: str, safelist: Dict[str, Dict[str, List[str]]]) -> bool:
    """
    This method checks if a given value is part of a safelist
    :param val: The given value
    :param safelist: A dictionary containing matches and regexes for use in safelisting values
    :return: A boolean representing if the given value is part of a safelist
    """
    if not val or not isinstance(val, str):
        return False
    ip = re.search(IP_REGEX, val)
    url = re.search(URL_REGEX, val)
    domain = re.search(DOMAIN_REGEX, val)
    if ip is not None:
        ip = ip.group()
        return is_safelisted(ip, ["network.dynamic.ip"], safelist)
    elif domain is not None:
        domain = domain.group()
        return is_safelisted(domain, ["network.dynamic.domain"], safelist)
    elif url is not None:
        url_pieces = urlparse(url.group())
        domain = url_pieces.netloc
        return is_safelisted(domain, ["network.dynamic.domain"], safelist)
    return False


# TODO: break this up into methods
def process_network(network: Dict[str, Any], parent_result_section: ResultSection, inetsim_network: IPv4Network,
                    routing: str, process_map: Dict[int, Dict[str, Any]],
                    task_id: int, safelist: Dict[str, Dict[str, List[str]]], so: SandboxOntology) -> None:
    """
    This method processes the network section of the Cuckoo report, adding anything noteworthy to the
    Assemblyline report
    :param network: The JSON of the network section from the report generated by Cuckoo
    :param parent_result_section: The overarching result section detailing what image this task is being sent to
    :param inetsim_network: The CIDR representation of the IP range that INetSim randomly returns for DNS lookups
    :param routing: The method of routing used in the Cuckoo environment
    :param process_map: A map of process IDs to process names, network calls, and decrypted buffers
    :param task_id: The ID of the Cuckoo Task
    :param safelist: A dictionary containing matches and regexes for use in safelisting values
    :param so: The sandbox ontology class object
    :return: None
    """
    network_res = ResultSection("Network Activity")

    # DNS
    dns_servers: List[str] = network.get("dns_servers", [])
    dns_calls: List[Dict[str, Any]] = network.get("dns", [])
    resolved_ips: Dict[str, Dict[str, Any]] = _get_dns_map(dns_calls, process_map, routing, dns_servers)
    dns_res_sec: Optional[ResultTableSection] = _get_dns_sec(resolved_ips)

    low_level_flows = {
        "udp": network.get("udp", []),
        "tcp": network.get("tcp", [])
    }
    network_flows_table, netflows_sec = _get_low_level_flows(resolved_ips, low_level_flows, safelist)

    # We have to copy the network table so that we can iterate through the copy
    # and remove items from the real one at the same time
    copy_of_network_table = network_flows_table[:]
    for network_flow in copy_of_network_table:
        src = network_flow["src_ip"]
        dom = network_flow["domain"]
        dest_ip = network_flow["dest_ip"]
        # if domain is safe-listed
        if is_safelisted(dom, ["network.dynamic.domain"], safelist):
            network_flows_table.remove(network_flow)
        # if no source ip and destination ip is safe-listed or is the dns server
        elif (not src and is_safelisted(dest_ip, ["network.dynamic.ip"], safelist)) or dest_ip in dns_servers:
            network_flows_table.remove(network_flow)
        # if dest ip is noise
        elif dest_ip not in resolved_ips and ip_address(dest_ip) in inetsim_network:
            network_flows_table.remove(network_flow)
        else:
            # if process name does not exist from DNS, then find processes that made connection calls
            process_details = {}
            if network_flow["image"] is None:
                for process in process_map:
                    process_details = process_map[process]
                    for network_call in process_details["network_calls"]:
                        connect = network_call.get(
                            "connect", {}) or network_call.get(
                            "InternetConnectW", {}) or network_call.get(
                            "InternetConnectA", {}) or network_call.get(
                            "WSAConnect", {}) or network_call.get(
                            "InternetOpenUrlA", {})
                        if connect != {} and (
                                connect.get("ip_address", "") == network_flow["dest_ip"] or connect.get("hostname", "") ==
                                network_flow["dest_ip"]) and connect["port"] == network_flow["dest_port"] or (
                                network_flow["domain"] and network_flow["domain"] in connect.get("url", "")):
                            network_flow["image"] = process_details["name"] + " (" + str(process) + ")"
                            network_flow["pid"] = process
                            break
                    if network_flow["image"]:
                        break

            # If the record has not been removed then it should be tagged for protocol, domain, ip, and port
            _ = add_tag(netflows_sec, "network.protocol", network_flow["protocol"])
            _ = add_tag(netflows_sec, "network.dynamic.ip", network_flow["dest_ip"], inetsim_network)
            _ = add_tag(netflows_sec, "network.dynamic.ip", network_flow["src_ip"], inetsim_network)
            _ = add_tag(netflows_sec, "network.port", network_flow["dest_port"])
            _ = add_tag(netflows_sec, "network.port", network_flow["src_port"])

            nc = so.create_network_connection(
                source_ip=network_flow["src_ip"],
                source_port=network_flow["src_port"],
                destination_ip=network_flow["dest_ip"],
                destination_port=network_flow["dest_port"],
                time_observed=network_flow["timestamp"],
                transport_layer_protocol=network_flow["protocol"],
                direction="outbound")
            nc.update_process(pid=network_flow["pid"], image=process_details.get(
                "name"), start_time=network_flow["timestamp"])
            so.add_network_connection(nc)

            # We want all key values for all network flows except for timestamps and event_type
            del network_flow["timestamp"]

    for answer, request in resolved_ips.items():
        nd = so.create_network_dns(domain=request["domain"], resolved_ips=[answer], lookup_type=request["type"])
        nd.update_connection_details(
            destination_ip=dns_servers[0],
            destination_port=53, transport_layer_protocol="udp", direction="outbound")
        nd.update_process(pid=request["process_id"], image=request["process_name"], guid=request["guid"])
        so.add_network_dns(nd)

    if dns_res_sec and len(dns_res_sec.tags.get("network.dynamic.domain", [])) > 0:
        network_res.add_subsection(dns_res_sec)
    unique_netflows: List[Dict[str, Any]] = []
    if len(network_flows_table) > 0:
        # Need to convert each dictionary to a string in order to get the set of network_flows_table, since
        # dictionaries are not hashable
        for item in network_flows_table:
            if item not in unique_netflows:  # Remove duplicates
                unique_netflows.append(item)
                netflows_sec.add_row(TableRow(**item))
        network_res.add_subsection(netflows_sec)

    # HTTP/HTTPS section
    http_level_flows = {
        "http": network.get("http", []),
        "https": network.get("https", []),
        "http_ex": network.get("http_ex", []),
        "https_ex": network.get("https_ex", []),
    }
    _process_http_calls(http_level_flows, process_map, dns_servers, safelist, so)
    http_calls = so.get_network_http()
    if len(http_calls) > 0:
        http_sec = ResultTableSection("Protocol: HTTP/HTTPS")
        remote_file_access_sec = ResultTextSection("Access Remote File")
        remote_file_access_sec.add_line("The sample attempted to download the following files:")
        suspicious_user_agent_sec = ResultTextSection("Suspicious User Agent(s)")
        suspicious_user_agent_sec.add_line("The sample made HTTP calls via the following user agents:")
        sus_user_agents_used = []
        http_sec.set_heuristic(1002)
        _ = add_tag(http_sec, "network.protocol", "http")

        for http_call in http_calls:
            if not add_tag(http_sec, "network.dynamic.ip", http_call.connection_details.destination_ip) or http_call.connection_details.destination_ip in dns_servers:
                continue
            _ = add_tag(http_sec, "network.port", http_call.connection_details.destination_port)
            _ = add_tag(http_sec, "network.dynamic.domain", so.get_domain_by_destination_ip(
                http_call.connection_details.destination_ip))
            _ = add_tag(http_sec, "network.dynamic.uri", http_call.request_uri)

            # Now we're going to try to detect if a remote file is attempted to be downloaded over HTTP
            if http_call.request_method == "GET":
                split_path = http_call.request_uri.rsplit("/", 1)
                if len(split_path) > 1 and re.search(r'[^\\]*\.(\w+)$', split_path[-1]):
                    if not remote_file_access_sec.body:
                        remote_file_access_sec.add_line(f"\t{http_call.request_uri}")
                    elif f"\t{http_call.request_uri}" not in remote_file_access_sec.body:
                        remote_file_access_sec.add_line(f"\t{http_call.request_uri}")
                    if not remote_file_access_sec.heuristic:
                        remote_file_access_sec.set_heuristic(1003)
                    _ = add_tag(remote_file_access_sec, "network.dynamic.uri", http_call.request_uri)

            user_agent = http_call.request_headers.get("UserAgent")
            if user_agent:
                if any(sus_user_agent in user_agent
                       for sus_user_agent in SUSPICIOUS_USER_AGENTS):
                    if suspicious_user_agent_sec.heuristic is None:
                        suspicious_user_agent_sec.set_heuristic(1007)
                    sus_user_agent_used = next((sus_user_agent for sus_user_agent in SUSPICIOUS_USER_AGENTS
                                                if (sus_user_agent in user_agent)), None)
                    if sus_user_agent_used not in sus_user_agents_used:
                        _ = add_tag(suspicious_user_agent_sec, "network.user_agent", sus_user_agent_used)
                        suspicious_user_agent_sec.add_line(f"\t{sus_user_agent_used}")
                        sus_user_agents_used.append(sus_user_agent_used)

            http_sec.add_row(
                TableRow(
                    process_name=f"{http_call.get_process_image()} ({http_call.get_process_pid()})",
                    request=http_call.request_headers
                )
            )
        if remote_file_access_sec.heuristic:
            http_sec.add_subsection(remote_file_access_sec)
        if suspicious_user_agent_sec.heuristic:
            suspicious_user_agent_sec.add_line(' | '.join(sus_user_agents_used))
            http_sec.add_subsection(suspicious_user_agent_sec)
        if http_sec.body or http_sec.subsections:
            network_res.add_subsection(http_sec)
    else:
        _process_non_http_traffic_over_http(network_res, unique_netflows)

    _extract_iocs_from_encrypted_buffers(process_map, network_res)

    if len(network_res.subsections) > 0:
        parent_result_section.add_subsection(network_res)


def _get_dns_sec(resolved_ips: Dict[str, Dict[str, Any]]) -> ResultTableSection:
    """
    This method creates the result section for DNS traffic
    :param resolved_ips: the mapping of resolved IPs and their corresponding domains
    :return: the result section containing details that we care about
    """
    if len(resolved_ips.keys()) == 0:
        return None
    dns_res_sec = ResultTableSection("Protocol: DNS")
    dns_res_sec.set_heuristic(1000)
    dns_body: List[Dict[str, str]] = []
    _ = add_tag(dns_res_sec, "network.protocol", "dns")
    for answer, request_dict in resolved_ips.items():
        request = request_dict["domain"]
        _ = add_tag(dns_res_sec, "network.dynamic.ip", answer)
        if add_tag(dns_res_sec, "network.dynamic.domain", request):
            # If there is only UDP and no TCP traffic, then we need to tag the domains here:
            dns_request = {
                "domain": request,
                "ip": answer,
            }
            dns_body.append(dns_request)
    [dns_res_sec.add_row(TableRow(**dns)) for dns in dns_body]
    return dns_res_sec


def _get_dns_map(dns_calls: List[Dict[str, Any]], process_map: Dict[int, Dict[str, Any]],
                 routing: str, dns_servers: List[str]) -> Dict[str, Dict[str, Any]]:
    """
    This method creates a map between domain calls and IPs returned
    :param dns_calls: DNS details that were captured by Cuckoo
    :param process_map: A map of process IDs to process names, network calls, and decrypted buffers
    :param routing: The method of routing used in the Cuckoo environment
    :param dns_servers: A list of DNS servers
    :return: the mapping of resolved IPs and their corresponding domains
    """
    resolved_ips: Dict[str, Dict[str, Any]] = {}
    for dns_call in dns_calls:
        if len(dns_call["answers"]) > 0:
            answer = dns_call["answers"][0]["data"]
            request = dns_call["request"]
            dns_type = dns_call["type"]

            # If the method of routing is INetSim or a variation of INetSim, then we will not use PTR records. The reason being that there is
            # always a chance for collision between IPs and hostnames due to the DNS cache, and that chance increases
            # the smaller the size of the random network space
            if routing.lower() in [INETSIM.lower(), "none"] and dns_type == "PTR":
                continue

            # A DNS pointer record (PTR for short) provides the domain name associated with an IP address.
            if dns_type == "PTR" and "in-addr.arpa" in request:
                # Determine the ip from the ARPA request by extracting and reversing the IP from the "ip"
                request = request.replace(".in-addr.arpa", "")
                split_ip = request.split(".")
                request = f"{split_ip[3]}.{split_ip[2]}.{split_ip[1]}.{split_ip[0]}"

                # If PTR and A request for the same ip-domain pair, we choose the A
                if request in resolved_ips:
                    continue

                resolved_ips[request] = {
                    "domain": answer
                }
            elif dns_type == "PTR" and "ip6.arpa" in request:
                # Drop it
                continue
            # Some Windows nonsense
            elif answer in dns_servers:
                continue
            # An 'A' record provides the IP address associated with a domain name.
            else:
                resolved_ips[answer] = {
                    "domain": request,
                    "process_id": dns_call.get("pid"),
                    "process_name": dns_call.get("image"),
                    "time": dns_call.get("time"),
                    "guid": dns_call.get("guid"),
                    "type": dns_type,
                }
    # now map process_name to the dns_call
    for process, process_details in process_map.items():
        for network_call in process_details["network_calls"]:
            dns = next((network_call[api_call] for api_call in DNS_API_CALLS if api_call in network_call), {})
            if dns != {} and dns.get("hostname"):
                ip_mapped_to_host = next((ip for ip, details in resolved_ips.items()
                                          if details["domain"] == dns["hostname"]), None)
                if not ip_mapped_to_host:
                    continue
                if not resolved_ips[ip_mapped_to_host].get("process_name"):
                    resolved_ips[ip_mapped_to_host]["process_name"] = process_details["name"]
                if not resolved_ips[ip_mapped_to_host].get("process_id"):
                    resolved_ips[ip_mapped_to_host]["process_id"] = process
    return resolved_ips


def _get_low_level_flows(resolved_ips: Dict[str, Dict[str, Any]],
                         flows: Dict[str, List[Dict[str, Any]]],
                         safelist: Dict[str, Dict[str, List[str]]]) -> Tuple[List[Dict[str, Any]], ResultTableSection]:
    """
    This method converts low level network calls to a general format
    :param resolved_ips: A map of process IDs to process names, network calls, and decrypted buffers
    :param flows: UDP and TCP flows from Cuckoo's analysis
    :param safelist: A dictionary containing matches and regexes for use in safelisting values
    :return: Returns a table of low level network calls, and a result section for the table
    """
    # TCP and UDP section
    network_flows_table: List[Dict[str, Any]] = []

    # This result section will contain all of the "flows" from src ip to dest ip
    netflows_sec = ResultTableSection("TCP/UDP Network Traffic")

    for protocol, network_calls in flows.items():
        if len(network_calls) <= 0:
            continue
        elif len(network_calls) > UNIQUE_IP_LIMIT/2:
            network_calls_made_to_unique_ips: List[Dict[str, Any]] = []
            # Collapsing network calls into calls made to unique IP+port combos
            for network_call in network_calls:
                if len(network_calls_made_to_unique_ips) >= UNIQUE_IP_LIMIT:
                    # BAIL! Too many to put in a table
                    too_many_unique_ips_sec = ResultTextSection("Too Many Unique IPs")
                    too_many_unique_ips_sec.add_line(f"The number of TCP calls displayed has been capped "
                                                     f"at {UNIQUE_IP_LIMIT}. The full results can be found "
                                                     f"in the supplementary PCAP file included with the analysis.")
                    netflows_sec.add_subsection(too_many_unique_ips_sec)
                    break
                dst_port_pair = json.dumps({network_call["dst"]: network_call["dport"]})
                if dst_port_pair not in [json.dumps({x["dst"]: x["dport"]}) for x in network_calls_made_to_unique_ips]:
                    network_calls_made_to_unique_ips.append(network_call)
            network_calls = network_calls_made_to_unique_ips
        for network_call in network_calls:
            dst = network_call["dst"]
            src = network_call["src"]
            src_port: Optional[str] = None
            if is_safelisted(src, ["network.dynamic.ip"], safelist):
                src: Optional[str] = None
            if src:
                src_port = network_call["sport"]
            network_flow = {
                "timestamp": network_call["time"],
                "protocol": protocol,
                "src_ip": src,
                "src_port": src_port,
                "domain": None,
                "dest_ip": dst,
                "dest_port": network_call["dport"],
                "image": network_call.get("image"),
                "pid": network_call.get("pid"),
            }
            if dst in resolved_ips.keys():
                network_flow["domain"] = resolved_ips[dst]["domain"]
                if not network_flow["image"]:
                    network_flow["image"] = resolved_ips[dst].get("process_name")
                if network_flow["image"] and not network_flow["pid"]:
                    network_flow["pid"] = resolved_ips[dst]["process_id"]
            network_flows_table.append(network_flow)
    return network_flows_table, netflows_sec


def _process_http_calls(http_level_flows: Dict[str, List[Dict[str, Any]]],
                        process_map: Dict[int, Dict[str, Any]], dns_servers: List[str],
                        safelist: Dict[str, Dict[str, List[str]]], so: SandboxOntology) -> None:
    """
    This method processes HTTP(S) calls and puts them into a nice table
    :param http_level_flows: A list of flows that represent HTTP calls
    :param process_map: A map of process IDs to process names, network calls, and decrypted buffers
    :param dns_servers: A list of DNS servers
    :param safelist: A dictionary containing matches and regexes for use in safelisting values
    :param so: The sandbox ontology class object
    :return: None
    """
    for protocol, http_calls in http_level_flows.items():
        if len(http_calls) <= 0:
            continue
        for http_call in http_calls:

            host = http_call["host"]
            if ":" in host:  # split on port if port exists
                host = host.split(":")[0]
            if not host:
                continue

            if "ex" in protocol:
                path = http_call["uri"]
                if host in path:
                    path = path.split(host)[1]
                request = http_call["request"]
                port = http_call["dport"]
                uri = f"{http_call['protocol']}://{host}{path}"

            else:
                path = http_call["path"]
                request = http_call["data"]
                port = http_call["port"]
                uri = http_call["uri"]

            if is_safelisted(
                    host, ["network.dynamic.ip", "network.dynamic.domain"],
                    safelist) or is_safelisted(
                    uri, ["network.dynamic.uri"],
                    safelist) or "/wpad.dat" in uri or not re.match(FULL_URI, uri):
                continue

            request_body_path = http_call.get("req", {}).get("path")
            response_body_path = http_call.get("resp", {}).get("path")

            if request_body_path:
                request_body_path = request_body_path[request_body_path.index("network/"):]
            if response_body_path:
                response_body_path = response_body_path[response_body_path.index("network/"):]

            request_headers = _handle_http_headers(request)
            response_headers = _handle_http_headers(http_call.get("response"))

            nh_to_add = False
            nh = so.get_network_http_by_details(
                request_uri=uri, request_method=http_call["method"],
                request_headers=request_headers)
            if not nh:
                nh = so.create_network_http()
                nh_to_add = True

            nh.update(
                request_uri=uri,
                response_status_code=http_call.get("status"),
                request_method=http_call["method"],
                request_headers=request_headers, response_headers=response_headers,
                request_body_path=request_body_path,
                response_body_path=response_body_path)

            nh.update_connection_details(
                source_ip=http_call.get("src"),
                source_port=http_call.get("sport"),
                destination_ip=http_call["dst"]
                if http_call.get("dst") and http_call["dst"] not in dns_servers else so.get_destination_ip_by_domain(
                    host), destination_port=port, direction="outbound", transport_layer_protocol="tcp")

            match = False
            for process, process_details in process_map.items():
                for network_call in process_details["network_calls"]:
                    send = next((network_call[api_call] for api_call in HTTP_API_CALLS if api_call in network_call), {})
                    if send != {} and (
                            send.get("service", 0) == 3 or send.get("buffer", "") == request) or send.get(
                            "url", "") == uri:
                        nh.update_process(image=process_details['name'], pid=process)
                        match = True
                        break
                if match:
                    break

            if nh_to_add:
                so.add_network_http(nh)
            else:
                network_connection_to_point_to = so.get_network_connection_by_details(
                    nh.connection_details.source_ip,
                    nh.connection_details.source_port,
                    nh.connection_details.destination_ip,
                    nh.connection_details.destination_port,
                    nh.connection_details.direction,
                    nh.connection_details.transport_layer_protocol,
                )
                if network_connection_to_point_to:
                    if match:
                        # Do not allow unvalidated process to linger after unlinking
                        nh.connection_details.process = None
                    nh.set_network_connection(network_connection_to_point_to)


def _handle_http_headers(header_string: str) -> Dict[str, str]:
    """
    This method parses an HTTP header string and returns the parsed string in a nice dictionary
    :param header_string: The HTTP header string to be parsed
    :return: The parsed string as a nice dictionary
    """
    request_headers = {}
    if not header_string or "\r\n" not in header_string:
        return request_headers
    headers = header_string.split("\r\n")[1:]
    for header_pair in headers:
        if not header_pair:
            continue
        values = header_pair.split(": ")
        if len(values) == 2:
            header, value = values
            request_headers[header.replace("-", "")] = value
    return request_headers


def process_all_events(
        parent_result_section: ResultSection, so: SandboxOntology) -> None:
    """
    This method converts all events to a table that is sorted by timestamp
    :param parent_result_section: The overarching result section detailing what image this task is being sent to
    :param so: The sandbox ontology class object
    :return: None
    """
    # Each item in the events table will follow the structure below:
    # {
    #   "timestamp": timestamp,
    #   "process_name": process_name,
    #   "details": {}
    # }
    if not so.get_processes() and not so.get_network_connections():
        return
    events_section = ResultTableSection("Event Log")
    event_ioc_table = ResultTableSection("Event Log IOCs")
    for event in so.get_events(safelist=SAFE_PROCESS_TREE_LEAF_HASHES.keys()):
        if isinstance(event, NetworkConnection):
            if event.objectid.time_observed in [float("-inf"), float("inf")]:
                continue
            events_section.add_row(
                TableRow(
                    time_observed=datetime.datetime.fromtimestamp(event.objectid.time_observed).strftime(
                        '%Y-%m-%d %H:%M:%S.%f')[: -3],
                    process_name=f"{getattr(event.process, 'image', None)} ({getattr(event.process, 'pid', None)})",
                    details={"protocol": event.transport_layer_protocol, "domain": so.get_domain_by_destination_ip(
                                 event.destination_ip),
                             "dest_ip": event.destination_ip, "dest_port": event.destination_port, }))
        elif isinstance(event, Process):
            if event.start_time in [float("-inf"), float("inf")]:
                continue
            _ = add_tag(events_section, "dynamic.process.command_line", event.command_line)
            _extract_iocs_from_text_blob(event.command_line, event_ioc_table)
            _ = add_tag(events_section, "dynamic.process.file_name", event.image)
            events_section.add_row(TableRow(time_observed=datetime.datetime.fromtimestamp(event.start_time).strftime(
                '%Y-%m-%d %H:%M:%S.%f')[: -3],
                process_name=f"{event.image} ({event.pid})",
                details={"command_line": event.command_line, }))
        else:
            raise ValueError(f"{event.as_primitives()} is not of type NetworkConnection or Process.")
    if event_ioc_table.body:
        events_section.add_subsection(event_ioc_table)
    if events_section.body:
        parent_result_section.add_subsection(events_section)


def process_curtain(
        curtain: Dict[str, Any],
        parent_result_section: ResultSection, process_map: Dict[int, Dict[str, Any]]) -> None:
    """
    This method processes the Curtain section of the Cuckoo report and adds anything noteworthy to the
    Assemblyline report
    :param curtain: The JSON output from the Curtain module (Powershell commands that were run)
    :param parent_result_section: The overarching result section detailing what image this task is being sent to
    :param process_map: A map of process IDs to process names, network calls, and decrypted buffers
    :return: None
    """
    curtain_body: List[Dict[str, Any]] = []
    curtain_res = ResultTableSection("PowerShell Activity")
    for pid in curtain.keys():
        process_name = process_map[int(pid)]["name"] if process_map.get(int(pid)) else "powershell.exe"
        for event in curtain[pid]["events"]:
            for command in event.keys():
                curtain_item = {
                    "process_name": process_name,
                    "original": event[command]["original"],
                    "reformatted": None
                }
                altered = event[command]["altered"]
                if altered != "No alteration of event.":
                    curtain_item["reformatted"] = altered
                curtain_body.append(curtain_item)
        _ = add_tag(curtain_res, "file.powershell.cmdlet", [behaviour for behaviour in curtain[pid]["behaviors"]])
    if len(curtain_body) > 0:
        [curtain_res.add_row(TableRow(**cur)) for cur in curtain_body]
        parent_result_section.add_subsection(curtain_res)


def convert_sysmon_network(sysmon: List[Dict[str, Any]], network: Dict[str, Any],
                           safelist: Dict[str, Dict[str, List[str]]]) -> None:
    """
    This method converts network connections observed by Sysmon to the format supported by Cuckoo
    :param sysmon: A list of processes observed during the analysis of the task by the Sysmon tool
    :param network: The JSON of the network section from the report generated by Cuckoo
    :param safelist: A dictionary containing matches and regexes for use in safelisting values
    :return: None
    """
    for event in sysmon:
        event_id = int(event["System"]["EventID"])

        # There are two main EventIDs that describe network events: 3 (Network connection) and 22 (DNS query)
        if event_id == 3:
            protocol = None
            network_conn = {
                "src": None,
                "dst": None,
                "time": None,
                "dport": None,
                "sport": None,
                "guid": None,
                "pid": None,
                "image": None,
            }
            for data in event["EventData"]["Data"]:
                name = data["@Name"]
                text = data.get("#text")
                if name == "UtcTime":
                    network_conn["time"] = datetime.datetime.strptime(text, "%Y-%m-%d %H:%M:%S.%f").timestamp()
                elif name == "ProcessGuid":
                    network_conn["guid"] = text
                elif name == "ProcessId":
                    network_conn["pid"] = int(text)
                elif name == "Image":
                    network_conn["image"] = text
                elif name == "Protocol":
                    protocol = text.lower()
                elif name == "SourceIp":
                    network_conn["src"] = text
                elif name == "SourcePort":
                    network_conn["sport"] = int(text)
                elif name == "DestinationIp":
                    network_conn["dst"] = text
                elif name == "DestinationPort":
                    network_conn["dport"] = int(text)
            if any(network_conn[key] is None for key in network_conn.keys()) or not protocol:
                continue
            elif any(
                    req["dst"] == network_conn["dst"] and
                    req["dport"] == network_conn["dport"] and
                    req["src"] == network_conn["src"] and
                    req["sport"] == network_conn["sport"]
                    for req in network[protocol]
            ):
                # Replace record since we have more info from Sysmon
                for req in network[protocol][:]:
                    if req["dst"] == network_conn["dst"] and \
                            req["dport"] == network_conn["dport"] and \
                            req["src"] == network_conn["src"] and \
                            req["sport"] == network_conn["sport"]:
                        network[protocol].remove(req)
                        network[protocol].append(network_conn)
            else:
                network[protocol].append(network_conn)
        elif event_id == 22:
            dns_query = {
                "type": "A",
                "request": None,
                "answers": [],
                "time": None,
                "guid": None,
                "pid": None,
                "image": None,
            }
            for data in event["EventData"]["Data"]:
                name = data["@Name"]
                text = data.get("#text")
                if text is None:
                    continue
                if name == "UtcTime":
                    dns_query["time"] = datetime.datetime.strptime(text, "%Y-%m-%d %H:%M:%S.%f").timestamp()
                elif name == "ProcessGuid":
                    dns_query["guid"] = text
                elif name == "ProcessId":
                    dns_query["pid"] = int(text)
                elif name == "QueryName":
                    if not is_safelisted(text, ["network.dynamic.domain"], safelist):
                        dns_query["request"] = text
                elif name == "QueryResults":
                    ip = re.search(IP_REGEX, text)
                    if ip:
                        ip = ip.group(0)
                        dns_query["answers"].append({"data": ip, "type": "A"})
                elif name == "Image":
                    dns_query["image"] = text
            if any(dns_query[key] is None for key in dns_query.keys()):
                continue
            elif any(query["request"] == dns_query["request"] for query in network["dns"]):
                # Replace record since we have more info from Sysmon
                for query in network["dns"][:]:
                    if query["request"] == dns_query["request"]:
                        network["dns"].remove(query)
                        network["dns"].append(dns_query)
            else:
                network["dns"].append(dns_query)


def process_hollowshunter(hollowshunter: Dict[str, Any], parent_result_section: ResultSection,
                          process_map: Dict[int, Dict[str, Any]]) -> None:
    """
    This method processes the HollowsHunter section of the Cuckoo report and adds anything noteworthy to the
    Assemblyline report
    :param hollowshunter: The JSON output from the HollowsHunter module
    :param parent_result_section: The overarching result section detailing what image this task is being sent to
    :param process_map: A map of process IDs to process names, network calls, and decrypted buffers
    :return: None
    """
    # TODO: obviously a huge work in progress
    hollowshunter_body: List[Any] = []
    hollowshunter_res = ResultTableSection("HollowsHunter Analysis")
    if len(hollowshunter_body) > 0:
        [hollowshunter_res.add_row(TableRow(**hh)) for hh in hollowshunter_body]
        parent_result_section.add_subsection(hollowshunter_res)


def process_decrypted_buffers(process_map: Dict[int, Dict[str, Any]], parent_result_section: ResultSection) -> None:
    """
    This method checks for any decrypted buffers found in the process map, and adds them to the Assemblyline report
    :param process_map: A map of process IDs to process names, network calls, and decrypted buffers
    :param parent_result_section: The overarching result section detailing what image this task is being sent to
    :return:
    """
    buffer_res = ResultTableSection("Decrypted Buffers")
    buffer_ioc_table = ResultTableSection("Decrypted Buffer IOCs")
    buffer_body = []

    for process in process_map:
        buffer_calls = process_map[process]["decrypted_buffers"]
        if not buffer_calls:
            continue
        for call in buffer_calls:
            buffer = ""
            if call.get("CryptDecrypt"):
                buffer = call["CryptDecrypt"]["buffer"]
            elif call.get("OutputDebugStringA"):
                buffer = call["OutputDebugStringA"]["string"]
            if not buffer:
                continue
            _extract_iocs_from_text_blob(buffer, buffer_ioc_table)
            if {"Decrypted Buffer": safe_str(buffer)} not in buffer_body:
                buffer_body.append({"Decrypted Buffer": safe_str(buffer)})
    if len(buffer_body) > 0:
        [buffer_res.add_row(TableRow(**buffer)) for buffer in buffer_body]
        if buffer_ioc_table.body:
            buffer_res.add_subsection(buffer_ioc_table)
            buffer_res.set_heuristic(1006)
        parent_result_section.add_subsection(buffer_res)


def is_ip(val: str) -> bool:
    """
    This method safely handles if a given string represents an IP
    :param val: the given string
    :return: a boolean representing if the given string represents an IP
    """
    try:
        ip_address(val)
        return True
    except ValueError:
        # In the occasional circumstance, a sample with make a call
        # to an explicit IP, which breaks the way that AL handles
        # domains
        pass
    return False


def get_process_map(processes: List[Dict[str, Any]],
                    safelist: Dict[str, Dict[str, List[str]]]) -> Dict[int, Dict[str, Any]]:
    """
    This method creates a process map that maps process IDs with useful details
    :param processes: A list of processes observed by Cuckoo
    :param safelist: A dictionary containing matches and regexes for use in safelisting values
    :return: A map of process IDs to process names, network calls, and decrypted buffers
    """
    process_map: Dict[int, Dict[str, Any]] = {}
    api_calls_of_interest = {
        "getaddrinfo": ["hostname"],  # DNS
        "GetAddrInfoW": ["hostname"],  # DNS
        "gethostbyname": ["hostname"],  # DNS
        "connect": ["ip_address", "port"],  # Connecting to IP
        "InternetConnectW": ["username", "service", "password", "hostname", "port"],
        "InternetConnectA": ["username", "service", "password", "hostname", "port"],
        # DNS and Connecting to IP, if service = 3 then HTTP
        "send": ["buffer"],  # HTTP Request
        "WSASend": ["buffer"],  # Socket connection
        "WSAConnect": ["ip_address", "port"],  # Connecting to IP
        # "HttpOpenRequestW": ["http_method", "path"],  # HTTP Request TODO not sure what to do with this yet
        # "HttpOpenRequestA": ["http_method", "path"],  # HTTP Request TODO not sure what to do with this yet
        # "InternetOpenW": ["user-agent"],  # HTTP Request TODO not sure what to do with this yet
        # "recv": ["buffer"],  # HTTP Response, TODO not sure what to do with this yet
        # "InternetReadFile": ["buffer"]  # HTTP Response, TODO not sure what to do with this yet
        "CryptDecrypt": ["buffer"],  # Used for certain malware files that use configuration files
        "OutputDebugStringA": ["string"],  # Used for certain malware files that use configuration files
        "URLDownloadToFileW": ["url"],
        "InternetCrackUrlW": ["url"],
        "InternetOpenUrlA": ["url"],
    }
    for process in processes:
        process_name = process["process_path"] if process.get("process_path") else process["process_name"]
        if is_safelisted(process_name, ["dynamic.process.file_name"], safelist):
            continue
        network_calls = []
        decrypted_buffers = []
        calls = process["calls"]
        for call in calls:
            category = call.get("category", "does_not_exist")
            api = call["api"]
            if category == "network" and api in api_calls_of_interest.keys():
                args = call["arguments"]
                args_of_interest: Dict[str, str] = {}
                for arg in api_calls_of_interest.get(api, []):
                    if arg in args and args[arg]:
                        args_of_interest[arg] = args[arg]
                if args_of_interest:
                    item_to_add = {api: args_of_interest}
                    if item_to_add not in network_calls:
                        network_calls.append(item_to_add)
            elif category == "crypto" and api in api_calls_of_interest.keys():
                args = call["arguments"]
                args_of_interest: Dict[str, str] = {}
                for arg in api_calls_of_interest.get(api, []):
                    if arg in args and args[arg]:
                        args_of_interest[arg] = args[arg]
                if args_of_interest:
                    decrypted_buffers.append({api: args_of_interest})
            elif category in ["system"] and api in api_calls_of_interest.keys():
                args = call["arguments"]
                args_of_interest: Dict[str, str] = {}
                for arg in api_calls_of_interest.get(api, []):
                    if arg in args and "cfg:" in args[arg]:
                        args_of_interest[arg] = args[arg]
                if args_of_interest:
                    decrypted_buffers.append({api: args_of_interest})
        pid = process["pid"]
        process_map[pid] = {
            "name": process_name,
            "network_calls": network_calls,
            "decrypted_buffers": decrypted_buffers
        }
    return process_map


def _is_signature_a_false_positive(name: str, marks: List[Dict[str, Any]], filename: str, filename_remainder: str,
                                   inetsim_network: IPv4Network, safelist: Dict[str, Dict[str, List[str]]]) -> bool:
    """
    This method determines if a signature is a false positive, based on factors unique to each signature
    :param name: The name of the signature
    :param marks: The indicators that Cuckoo has returned for why the signature has been raised
    :param filename: The file name
    :param filename_remainder: If the file name is really long, this will be a substring of the file name
    :param inetsim_network: The CIDR representation of the IP range that INetSim randomly returns for DNS lookups
    :param safelist: A dictionary containing matches and regexes for use in safelisting values
    :return: A boolean representing if the signature is a false positive or not
    """
    # Flag that represents if false positive exists
    signature_is_a_false_positive = False
    # If all marks are false positives, then flag as false positive sig
    fp_count = 0
    for mark in marks:
        if name == "creates_doc" and (filename in mark.get("ioc") or filename_remainder in mark.get("ioc")):
            # The submitted file is a "new doc file"
            fp_count += 1
        elif name == "creates_hidden_file":
            filepath = mark.get("call", {}).get("arguments", {}).get("filepath", "")
            if filename in filepath or filename_remainder in filepath:
                # The submitted file is a "hidden" file because it's in the tmp directory
                fp_count += 1
            elif is_safelisted(filepath, ["file.path"], safelist, substring=True):
                fp_count += 1
        elif name in ["creates_exe", "creates_shortcut"]:
            if all(item in mark.get("ioc").lower() for item in [filename.split(".")[0], ".lnk"]):
                # Microsoft Word creates temporary .lnk files when a Word doc is opened
                fp_count += 1
            elif 'AppData\\Roaming\\Microsoft\\Office\\Recent\\Temp.LNK' in mark.get("ioc"):
                # Microsoft Word creates temporary .lnk files when a Word doc is opened
                fp_count += 1
        elif name == "network_cnc_http" and mark["type"] == "generic":
            http_string = mark["suspicious_request"].split()
            if "/wpad.dat" in http_string[1]:
                fp_count += 1
            if contains_safelisted_value(http_string[1], safelist):
                fp_count += 1
        elif name == "nolookup_communication" and mark["type"] == "generic":
            if contains_safelisted_value(
                    mark["host"],
                    safelist) or (
                    is_ip(mark["host"]) and ip_address(mark["host"]) in inetsim_network):
                fp_count += 1
        elif name not in ["network_cnc_http", "nolookup_communication", "suspicious_powershell", "exploit_heapspray"] \
                and mark["type"] == "generic":
            for item in mark:
                if item not in SKIPPED_MARK_ITEMS and \
                        (contains_safelisted_value(mark[item], safelist) or
                         (is_ip(mark[item]) and ip_address(mark[item]) in inetsim_network)):
                    fp_count += 1
        elif mark["type"] == "ioc":
            ioc = mark["ioc"]
            category = mark.get("category")
            if category and category not in SKIPPED_CATEGORY_IOCS:
                if contains_safelisted_value(ioc, safelist):
                    fp_count += 1
                elif name in ["network_http", "network_http_post"]:
                    http_string = ioc.split()
                    url_pieces = urlparse(http_string[1])
                    if url_pieces.path in SKIPPED_PATHS or not re.match(FULL_URI, http_string[1]):
                        fp_count += 1
                elif name in ["dead_host"]:
                    ip, _ = ioc.split(":")
                    if is_ip(ip) and ip_address(ip) in inetsim_network:
                        fp_count += 1
                elif name not in ["persistence_autorun", "network_icmp"] and name not in SILENT_IOCS and \
                        (is_ip(ioc) and ip_address(ioc) in inetsim_network):
                    fp_count += 1

    if 0 < len(marks) == fp_count:
        signature_is_a_false_positive = True
    return signature_is_a_false_positive


def _create_signature_result_section(
        name: str, signature: Dict[str, Any],
        translated_score: int, so_sig: SandboxOntology.Signature) -> ResultTextSection:
    """
    This method creates a ResultTextSection for the given signature
    :param name: The name of the signature
    :param signature: The details of the signature
    :param translated_score: The Assemblyline-adapted score of the signature
    :param so_sig: The signature for the Sandbox Ontology
    :return: A ResultTextSection containing details about the signature
    """
    sig_res = ResultTextSection(f"Signature: {name}")
    description = signature.get('description', 'No description for signature.')
    sig_res.add_line(description)

    # Setting up the heuristic for each signature
    sig_id = get_category_id(name)
    if sig_id == 9999:
        log.warning(f"Unknown signature detected: {signature}")

    # Creating heuristic
    sig_res.set_heuristic(sig_id)

    # Adding signature and score
    sig_res.heuristic.add_signature_id(name, score=translated_score)

    # Setting the Mitre ATT&CK ID for the heuristic
    attack_ids = signature.get('ttp', {})
    for attack_id in attack_ids:
        if attack_id in revoke_map:
            attack_id = revoke_map[attack_id]
        sig_res.heuristic.add_attack_id(attack_id)
        so_sig.add_attack_id(attack_id)
    for attack_id in sig_res.heuristic.attack_ids:
        so_sig.add_attack_id(attack_id)

    # Getting the signature family and tagging it
    sig_families = [family for family in signature.get('families', []) if family not in SKIPPED_FAMILIES]
    if len(sig_families) > 0:
        sig_res.add_line('\tFamilies: ' + ','.join([safe_str(x) for x in sig_families]))
        _ = add_tag(sig_res, "dynamic.signature.family", [family for family in sig_families])

    so_sig.update(name=name, description=description, score=translated_score)
    return sig_res


def _write_console_output_to_file(task_id: int, marks: List[Dict[str, Any]]) -> None:
    """
    Write a temporary file containing the console output observed during analysis
    :param task_id: The ID of the Cuckoo Task
    :param marks: The indicators that Cuckoo has returned for why the signature has been raised
    :return: None
    """
    console_output_file_path = os.path.join("/tmp", f"{task_id}_console_output.txt")
    with open(console_output_file_path, "ab") as f:
        for mark in marks:
            buffer = mark["call"].get("arguments", {}).get("buffer") + "\n\n"
            if buffer:
                f.write(buffer.encode())
    f.close()


def _write_injected_exe_to_file(task_id: int, marks: List[Dict[str, Any]]) -> None:
    """
    Write a temporary file containing the injected exe observed during analysis
    :param task_id: The ID of the Cuckoo Task
    :param marks: The indicators that Cuckoo has returned for why the signature has been raised
    :return: None
    """
    for index, mark in enumerate(marks):
        injected_exe_file_path = os.path.join("/tmp", f"{task_id}_injected_memory_{index}.exe")
        with open(injected_exe_file_path, "wb") as f:
            buffer = mark.get("call", {}).get("arguments", {}).get("buffer")
            if buffer:
                f.write(buffer.encode())
        f.close()


def _extract_iocs_from_encrypted_buffers(process_map: Dict[int, Dict[str, Any]],
                                         network_res: ResultSection) -> None:
    """
    Extract IOCs from encrypted buffers observed during network analysis
    :param process_map: A map of process IDs to process names, network calls, and decrypted buffers
    :param network_res: The result section containing details about the network behaviour
    :return: None
    """
    encrypted_buffer_ioc_table = ResultTableSection(
        "IOCs found in encrypted buffers used in network calls")
    for _, process_details in process_map.items():
        for network_call in process_details["network_calls"]:
            for api_call in BUFFER_API_CALLS:
                if api_call in network_call:
                    buffer = network_call[api_call]["buffer"]
                    _extract_iocs_from_text_blob(buffer, encrypted_buffer_ioc_table)
    if encrypted_buffer_ioc_table.body:
        encrypted_buffer_ioc_table.set_heuristic(1006)
        network_res.add_subsection(encrypted_buffer_ioc_table)


def _tag_and_describe_generic_signature(
        signature_name: str, mark: Dict[str, Any],
        sig_res: ResultTextSection, inetsim_network: IPv4Network, safelist: Dict[str, Dict[str, List[str]]],
        so_sig: SandboxOntology.Signature) -> None:
    """
    This method adds the appropriate tags and descriptions for "generic" signatures
    :param signature_name: The name of the signature
    :param mark: The indicator that Cuckoo has returned for why the signature has been raised
    :param sig_res: A ResultTextSection containing details about the signature
    :param inetsim_network: The CIDR representation of the IP range that INetSim randomly returns for DNS lookups
    :param safelist: A dictionary containing matches and regexes for use in safelisting values
    :param so_sig: The signature for the Sandbox Ontology
    :return: None
    """
    if signature_name == "network_cnc_http":
        http_string = mark["suspicious_request"].split()
        if "/wpad.dat" not in http_string[1] and not contains_safelisted_value(http_string[1], safelist):
            sig_res.add_line(
                f'\t"{safe_str(mark["suspicious_request"])}" is suspicious because "{safe_str(mark["suspicious_features"])}"')
            if add_tag(sig_res, "network.dynamic.uri", http_string[1]):
                so_sig.add_subject(uri=http_string[1])
    elif signature_name == "nolookup_communication":
        if add_tag(sig_res, "network.dynamic.ip", mark["host"], inetsim_network):
            sig_res.add_line(f"\tIOC: {mark['host']}")
            so_sig.add_subject(ip=mark["host"])
    elif signature_name == "suspicious_powershell":
        if not sig_res.body or (sig_res.body and safe_str(mark["value"]) not in sig_res.body):
            if mark.get("options"):
                sig_res.add_line(f'\tIOC: {safe_str(mark["value"])} via {safe_str(mark["option"])}')
            else:
                sig_res.add_line(f'\tIOC: {safe_str(mark["value"])}')
    elif signature_name == "exploit_heapspray":
        sig_res.add_line(f"\tFun fact: Data was committed to memory at the protection level "
                         f"{safe_str(mark['protection'])}")
    elif signature_name == "persistence_autorun":
        reg_key = mark.get("reg_key")
        reg_value = mark.get("reg_value")
        if reg_key and reg_value:
            sig_res.add_line(f"\tThe registry key {reg_key} was set to {reg_value}")
            so_sig.add_subject(registry=reg_key)
    else:
        for item in mark:
            if item in SKIPPED_MARK_ITEMS:
                continue
            if not contains_safelisted_value(mark[item], safelist):
                if not is_ip(mark[item]) or (is_ip(mark[item]) and ip_address(mark[item]) not in inetsim_network):
                    if item == "description":
                        sig_res.add_line(f'\tFun fact: {safe_str(mark[item])}')
                    else:
                        sig_res.add_line(f'\tIOC: {safe_str(mark[item])}')


def _tag_and_describe_ioc_signature(
        signature_name: str, mark: Dict[str, Any],
        sig_res: ResultTextSection, inetsim_network: IPv4Network, process_map: Dict[int, Dict[str, Any]],
        safelist: Dict[str, Dict[str, List[str]]],
        so: SandboxOntology,
        so_sig: SandboxOntology.Signature) -> None:
    """
    This method adds the appropriate tags and descriptions for "ioc" signatures
    :param signature_name: The name of the signature
    :param mark: The indicator that Cuckoo has returned for why the signature has been raised
    :param sig_res: A ResultTextSection containing details about the signature
    :param inetsim_network: The CIDR representation of the IP range that INetSim randomly returns for DNS lookups
    :param process_map: A map of process IDs to process names, network calls, and decrypted buffers
    :param safelist: A dictionary containing matches and regexes for use in safelisting values
    :param so: The sandbox ontology object instance
    :param so_sig: The signature for the Sandbox Ontology
    :return: None
    """
    ioc = mark["ioc"]
    if contains_safelisted_value(ioc, safelist):
        return
    if signature_name in ["network_http", "network_http_post"]:
        http_string = ioc.split()
        url_pieces = urlparse(http_string[1])
        if url_pieces.path not in SKIPPED_PATHS and re.match(FULL_URI, http_string[1]):
            sig_res.add_line(f'\tIOC: {safe_str(ioc)}')
            if add_tag(sig_res, "network.dynamic.uri", http_string[1]):
                so_sig.add_subject(uri=http_string[1])
    elif signature_name == "process_interest":
        sig_res.add_line(f'\tIOC: {safe_str(ioc)} is a {mark["category"].replace("process: ", "")}.')
    elif signature_name == "network_icmp":
        if add_tag(sig_res, "network.dynamic.ip", ioc, inetsim_network):
            so_sig.add_subject(ip=ioc)
            sig_res.add_line(f'\tPinged {safe_str(ioc)}.')
        else:
            domain = so.get_domain_by_destination_ip(ioc)
            if add_tag(sig_res, "network.dynamic.domain", domain):
                so_sig.add_subject(domain=domain)
                sig_res.add_line(f'\tPinged {safe_str(domain)}.')
    elif signature_name in SILENT_IOCS:
        # Nothing to see here, just avoiding printing out the IOC line in the result body
        pass
    elif not is_ip(ioc) or (is_ip(ioc) and ip_address(ioc) not in inetsim_network):
        if signature_name == "p2p_cnc":
            if add_tag(sig_res, "network.dynamic.ip", ioc, inetsim_network):
                so_sig.add_subject(ip=ioc)
        elif signature_name == "persistence_autorun":
            _ = add_tag(sig_res, "dynamic.autorun_location", ioc)
        else:
            # If process ID in ioc, replace with process name
            for key in process_map:
                if f" {key}" in ioc:
                    ioc = ioc.replace(f" {key}", f" {process_map[key]['name']} ({key})")
        sig_res.add_line(f'\tIOC: {safe_str(ioc)}')

    if mark["category"] in ["file", "dll"] and signature_name != "ransomware_mass_file_delete":
        if add_tag(sig_res, "dynamic.process.file_name", ioc):
            so_sig.add_subject(file=ioc)
    elif mark["category"] == "cmdline":
        ioc = ioc.strip()
        if add_tag(sig_res, "dynamic.process.command_line", ioc):
            process = so.get_process_by_command_line(ioc)
            if process:
                so_sig.add_process_subject(**process.as_primitives())
            command_line_iocs = "Command line IOCs"
            if any(subsection.title_text == command_line_iocs for subsection in sig_res.subsections):
                sig_ioc_table = next((subsection for subsection in sig_res.subsections if subsection.title_text == command_line_iocs))
            else:
                sig_ioc_table = ResultTableSection(command_line_iocs)
            _extract_iocs_from_text_blob(ioc, sig_ioc_table, so_sig)
            if sig_ioc_table not in sig_res.subsections and sig_ioc_table.body:
                sig_res.add_subsection(sig_ioc_table)
    elif mark["category"] == "registry":
        so_sig.add_subject(registry=ioc)
    elif mark["category"] == "request":
        if add_tag(sig_res, "network.dynamic.uri", ioc):
            so_sig.add_subject(uri=ioc)


def _tag_and_describe_call_signature(signature_name: str, mark: Dict[str, Any], sig_res: ResultTextSection,
                                     process_map: Dict[int, Dict[str, Any]], so_sig: SandboxOntology.Signature) -> None:
    """
    This method adds the appropriate tags and descriptions for "call" signatures
    :param signature_name: The name of the signature
    :param mark: The indicator that Cuckoo has returned for why the signature has been raised
    :param sig_res: A ResultTextSection containing details about the signature
    :param process_map: A map of process IDs to process names, network calls, and decrypted buffers
    :param so_sig: The signature for the Sandbox Ontology
    :return: None
    """
    if "call" not in mark:
        return

    so_sig.update_process(start_time=mark["call"].get("time"))
    if signature_name == "creates_hidden_file":
        file_path = mark["call"].get("arguments", {}).get("filepath")
        if add_tag(sig_res, "dynamic.process.file_name", file_path):
            sig_res.add_line(f"IOC: {file_path}")
            so_sig.add_subject(file=file_path)
    elif signature_name == "moves_self":
        oldfilepath = mark["call"].get("arguments", {}).get("oldfilepath")
        newfilepath = mark["call"].get("arguments", {}).get("newfilepath")
        if oldfilepath and newfilepath:
            sig_res.add_line(f'\tOld file path: {safe_str(oldfilepath)}\n\tNew file path: {safe_str(newfilepath)}')
            if add_tag(sig_res, "dynamic.process.file_name", oldfilepath):
                so_sig.add_subject(file=oldfilepath)
            if add_tag(sig_res, "dynamic.process.file_name", newfilepath):
                so_sig.add_subject(file=newfilepath)
        elif oldfilepath and newfilepath == "":
            sig_res.add_line(f'\tOld file path: {safe_str(oldfilepath)}\n\tNew file path: File deleted itself')
            if add_tag(sig_res, "dynamic.process.file_name", oldfilepath):
                so_sig.add_subject(file=oldfilepath)
    elif signature_name == "creates_service":
        service_name = mark["call"].get("arguments", {}).get("service_name")
        if service_name:
            sig_res.add_line(f'\tNew service name: {safe_str(service_name)}')
    elif signature_name == "terminates_remote_process":
        terminated_pid = mark["call"].get("arguments", {}).get("process_identifier")
        terminated_process_name = process_map.get(terminated_pid, {}).get("name")
        so_sig.add_process_subject(pid=terminated_pid, image=terminated_process_name)
        if terminated_process_name:
            if not sig_res.body:
                sig_res.add_line(f'\tTerminated Remote Process: {terminated_process_name} ({terminated_pid})')
            elif f'\tTerminated Remote Process: {terminated_process_name} ({terminated_pid})' not in sig_res.body:
                sig_res.add_line(f'\tTerminated Remote Process: {terminated_process_name} ({terminated_pid})')
    elif signature_name == "network_document_file":
        download_path = mark["call"].get("arguments", {}).get("filepath")
        url = mark["call"].get("arguments", {}).get("url")
        if download_path:
            if add_tag(sig_res, "dynamic.process.file_name", download_path):
                so_sig.add_subject(file=download_path)
        if url and add_tag(sig_res, "network.dynamic.uri", url):
            so_sig.add_subject(uri=url)
        if download_path and url:
            sig_res.add_line(f'\tThe file at {safe_str(url)} was attempted to be downloaded to {download_path}')


def _process_non_http_traffic_over_http(network_res: ResultSection, unique_netflows: List[Dict[str, Any]]) -> None:
    """
    This method adds a result section detailing non-HTTP network traffic over ports commonly used for HTTP
    :param network_res: The result section that will contain the result section detailing this traffic, if any
    :param unique_netflows: Network flows observed during Cuckoo analysis
    :return: None
    """
    non_http_traffic_result_section = ResultTableSection("Non-HTTP Traffic Over HTTP Ports")
    non_http_list: List[Dict[str, Any]] = []
    # If there was no HTTP/HTTPS calls made, then confirm that there was no suspicious
    for netflow in unique_netflows:
        if netflow["dest_port"] in [443, 80]:
            non_http_list.append(netflow)
            _ = add_tag(non_http_traffic_result_section, "network.dynamic.ip", netflow["dest_ip"])
            _ = add_tag(non_http_traffic_result_section, "network.dynamic.domain", netflow["domain"])
            _ = add_tag(non_http_traffic_result_section, "network.port", netflow["dest_port"])
    if len(non_http_list) > 0:
        non_http_traffic_result_section.set_heuristic(1005)
        [non_http_traffic_result_section.add_row(TableRow(**non_http)) for non_http in non_http_list]
        network_res.add_subsection(non_http_traffic_result_section)


def _remove_network_http_noise(sigs: List[Dict[str, Any]]) -> List[Dict[str, Any]]:
    """
    This method removes the network_http signature if the network_cnc_http signature has been raised.
    This is because if the network_cnc_http signature has been raised, it is guaranteed that the network_http signature
    will also be raised and this signature will only create noise.
    :param sigs: The JSON of the signatures section from the report generated by Cuckoo
    :return: The modified (if applicable) JSON of the signatures section from the report generated by Cuckoo
    """
    if any(sig["name"] == "network_cnc_http" for sig in sigs):
        return [sig for sig in sigs if sig["name"] != "network_http"]
    else:
        return sigs


def _extract_iocs_from_text_blob(
        blob: str, result_section: ResultTableSection, so_sig: SandboxOntology.Signature = None) -> None:
    """
    This method searches for domains, IPs and URIs used in blobs of text and tags them
    :param blob: The blob of text that we will be searching through
    :param result_section: The result section that that tags will be added to
    :param so_sig: The signature for the Sandbox Ontology
    :return: None
    """
    if not blob:
        return
    blob = blob.lower()
    ips = set(re.findall(IP_REGEX, blob))
    # There is overlap here between regular expressions, so we want to isolate domains that are not ips
    domains = set(re.findall(DOMAIN_REGEX, blob)) - ips
    # There is overlap here between regular expressions, so we want to isolate uris that are not domains
    uris = set(re.findall(URL_REGEX, blob)) - domains - ips
    for ip in ips:
        if add_tag(result_section, "network.dynamic.ip", ip):
            if not result_section.section_body.body:
                result_section.add_row(TableRow(ioc_type="ip", ioc=ip))
            elif json.dumps({"ioc_type": "ip", "ioc": ip}) not in result_section.section_body.body:
                result_section.add_row(TableRow(ioc_type="ip", ioc=ip))
            if so_sig:
                so_sig.add_subject(ip=ip)
    for domain in domains:
        # File names match the domain and URI regexes, so we need to avoid tagging them
        # Note that get_tld only takes URLs so we will prepend http:// to the domain to work around this
        if domain in FALSE_POSITIVE_DOMAINS_FOUND_IN_PATHS:
            continue
        tld = next((tld.lower() for tld in TLDS_ALPHA_BY_DOMAIN if domain.lower().endswith(f".{tld}".lower())), None)
        if tld is None or tld in SUPPORTED_EXTENSIONS:
            continue
        if add_tag(result_section, "network.dynamic.domain", domain):
            if not result_section.section_body.body:
                result_section.add_row(TableRow(ioc_type="domain", ioc=domain))
            elif json.dumps({"ioc_type": "domain", "ioc": domain}) not in result_section.section_body.body:
                result_section.add_row(TableRow(ioc_type="domain", ioc=domain))
            if so_sig:
                so_sig.add_subject(domain=domain)

    for uri in uris:
        if add_tag(result_section, "network.dynamic.uri", uri):
            if not result_section.section_body.body:
                result_section.add_row(TableRow(ioc_type="uri", ioc=uri))
            elif json.dumps({"ioc_type": "uri", "ioc": uri}) not in result_section.section_body.body:
                result_section.add_row(TableRow(ioc_type="uri", ioc=uri))
            if so_sig:
                so_sig.add_subject(uri=uri)
        if "//" in uri:
            uri = uri.split("//")[1]
        for uri_path in re.findall(URI_PATH, uri):
            if add_tag(result_section, "network.dynamic.uri_path", uri_path):
                if not result_section.section_body.body:
                    result_section.add_row(TableRow(ioc_type="uri_path", ioc=uri_path))
                elif json.dumps({"ioc_type": "uri_path", "ioc": uri_path}) not in result_section.section_body.body:
                    result_section.add_row(TableRow(ioc_type="uri_path", ioc=uri_path))


def is_safelisted(
        value: str, tags: List[str],
        safelist: Dict[str, Dict[str, List[str]]],
        substring: bool = False) -> bool:
    """
    Safelists of data that may come up in analysis that is "known good", and we can ignore in the Assemblyline report.
    This method determines if a given value has any safelisted components
    See README section on Assemblyline System Safelist on how to integrate the safelist found in al_config/system_safelist.yaml
    :param value: The value to be checked if it has been safelisted
    :param tags: The tags which will be used for grabbing specific values from the safelist
    :param safelist: The safelist containing matches and regexs
    :param substring: A flag that indicates if we should check if the value is contained within the match
    :return: A boolean indicating if the value has been safelisted
    """
    if not value or not tags or not safelist:
        return False

    if not any(key in safelist for key in ["match", "regex"]):
        return False

    safelist_matches = safelist.get("match", {})
    safelist_regexes = safelist.get("regex", {})

    for tag in tags:
        if tag in safelist_matches:
            for safelist_match in safelist_matches[tag]:
                if value.lower() == safelist_match.lower():
                    return True
                elif substring and safelist_match.lower() in value.lower():
                    return True

        if tag in safelist_regexes:
            for safelist_regex in safelist_regexes[tag]:
                if re.match(safelist_regex, value, re.IGNORECASE):
                    return True

    return False


def add_tag(
        result_section: ResultSection, tag: str, value: Union[Any, List[Any]],
        inetsim_network: IPv4Network = None) -> bool:
    """
    This method adds the value(s) as a tag to the ResultSection. Can take a list of values or a single value.
    :param result_section: The ResultSection that the tag will be added to
    :param tag: The tag type that the value will be tagged under
    :param value: The value, a single item or a list, that will be tagged under the tag type
    :param inetsim_network: The CIDR representation of the IP range that INetSim randomly returns for DNS lookups
    :return: Tag was successfully added
    """
    tags_were_added = False
    if not value:
        return tags_were_added
    if type(value) == list:
        for item in value:
            # If one tag is added, then return True
            tags_were_added = _validate_tag(result_section, tag, item, inetsim_network) or tags_were_added
    else:
        tags_were_added = _validate_tag(result_section, tag, value, inetsim_network)
    return tags_were_added


def _validate_tag(result_section: ResultSection, tag: str, value: Any, inetsim_network: IPv4Network = None) -> bool:
    """
    This method validates the value relative to the tag type before adding the value as a tag to the ResultSection.
    :param result_section: The ResultSection that the tag will be added to
    :param tag: The tag type that the value will be tagged under
    :param value: The item that will be tagged under the tag type
    :param inetsim_network: The CIDR representation of the IP range that INetSim randomly returns for DNS lookups
    :return: Tag was successfully added
    """
    reg_to_match: Optional[str] = None
    if "domain" in tag:
        reg_to_match = DOMAIN_ONLY_REGEX
    elif "uri_path" in tag:
        reg_to_match = URI_PATH
    elif "uri" in tag:
        reg_to_match = FULL_URI
    elif "ip" in tag:
        if not is_ip(value):
            return False
        if inetsim_network and ip_address(value) in inetsim_network:
            return False
        reg_to_match = IP_REGEX
    if reg_to_match and not re.match(reg_to_match, value):
        return False

    if not is_safelisted(value, [tag], global_safelist):
        # if "uri" is in the tag, let's try to extract its domain/ip and tag it.
        if "uri" in tag:
            # First try to get the domain
            domain = re.search(DOMAIN_REGEX, value)
            if domain:
                domain = domain.group()
                if domain in FALSE_POSITIVE_DOMAINS_FOUND_IN_PATHS:
                    pass
                else:
                    tld = next((tld.lower()
                                for tld in TLDS_ALPHA_BY_DOMAIN if domain.lower().endswith(f".{tld}".lower())), None)
                    if tld is None or tld in SUPPORTED_EXTENSIONS:
                        pass
                    elif not is_safelisted(value, ["network.dynamic.domain"], global_safelist):
                        result_section.add_tag("network.dynamic.domain", safe_str(domain))
            # Then try to get the IP
            ip = re.search(IP_REGEX, value)
            if ip:
                ip = ip.group()
                if not is_safelisted(value, ["network.dynamic.ip"], global_safelist):
                    result_section.add_tag("network.dynamic.ip", safe_str(ip))

            if value not in [domain, ip]:
                result_section.add_tag(tag, safe_str(value))
        else:
            result_section.add_tag(tag, safe_str(value))

        return True


def convert_sysmon_processes(
        sysmon: List[Dict[str, Any]],
        safelist: Dict[str, Dict[str, List[str]]],
        so: SandboxOntology):
    """
    This method creates the GUID -> Process lookup table
    :param sysmon: A list of processes observed during the analysis of the task by the Sysmon tool
    :param safelist: A dictionary containing matches and regexes for use in safelisting values
    :param so: The sandbox ontology object instance
    :return: None
    """
    for event in sysmon:
        event_id = int(event["System"]["EventID"])
        process: Dict[str, str] = {}
        event_data = event["EventData"]["Data"]
        for data in event_data:
            name = data["@Name"].lower()
            text = data.get("#text")

            # Process Create and Terminate
            if name == "utctime" and event_id in [1, 5]:
                if event_id == 1:
                    process["start_time"] = datetime.datetime.strptime(text, "%Y-%m-%d %H:%M:%S.%f").timestamp()
                else:
                    process["end_time"] = datetime.datetime.strptime(text, "%Y-%m-%d %H:%M:%S.%f").timestamp()
            elif name == "utctime" and event_id in [10]:
                process["start_time"] = datetime.datetime.strptime(text, "%Y-%m-%d %H:%M:%S.%f").timestamp()
            elif name == "utctime":
                process["time_observed"] = datetime.datetime.strptime(text, "%Y-%m-%d %H:%M:%S.%f").timestamp()
            elif name in ["sourceprocessguid", "parentprocessguid"]:
                process["pguid"] = text
            elif name in ["processguid", "targetprocessguid"]:
                process["guid"] = text
            elif name in ["parentprocessid", "sourceprocessid"]:
                process["ppid"] = int(text)
            elif name in ["processid", "targetprocessid"]:
                process["pid"] = int(text)
            elif name in ["sourceimage"]:
                process["pimage"] = text
            elif name in ["image", "targetimage"]:
                if not is_safelisted(text, ["dynamic.process.file_name"], safelist):
                    process["image"] = text
            elif name in ["parentcommandline"]:
                if not is_safelisted(text, ["dynamic.process.command_line"], safelist):
                    process["pcommand_line"] = text
            elif name in ["commandline"]:
                if not is_safelisted(text, ["dynamic.process.command_line"], safelist):
                    process["command_line"] = text
            elif name == "originalfilename":
                process["original_file_name"] = text
            elif name == "integritylevel":
                process["integrity_level"] = text
            elif name == "hashes":
                split_hash = text.split("=")
                if len(split_hash) == 2:
                    _, hash_value = split_hash
                    process["image_hash"] = hash_value

        if not process.get("guid") or not process.get("image"):
            continue

        if so.is_guid_in_gpm(process["guid"]):
            so.update_process(**process)
        else:
            p = so.create_process(**process)
            so.add_process(p)


def _update_process_map(process_map: Dict[int, Dict[str, Any]], processes: List[Process]) -> None:
    """
    This method updates the process map with the processes added to the sandbox ontology
    :param process_map: A map of process IDs to process names, network calls, and decrypted buffers
    :param processes: A list of processes
    :return: None
    """
    for process in processes:
        if process.pid in process_map or process.pid == SYSTEM_PROCESS_ID:
            continue

        process_map[process.pid] = {
            "name": process.image,
            "network_calls": [],
            "decrypted_buffers": []
        }


if __name__ == "__main__":
    from sys import argv
    from json import loads
    from cuckoo.safe_process_tree_leaf_hashes import SAFE_PROCESS_TREE_LEAF_HASHES
    from assemblyline.odm.models.ontology.types.sandbox import Sandbox

    report_path = argv[1]
    file_ext = argv[2]
    random_ip_range = argv[3]
    routing = argv[4]
    safelist = loads(argv[5])

    so = SandboxOntology(sandbox_name="Cuckoo Sandbox")

    with open(report_path, "r") as f:
        api_report = loads(f.read())

    al_result = ResultSection("Parent")

    generate_al_result(
        api_report,
        al_result, file_ext, random_ip_range, routing,
        safelist,
        so)

    so.preprocess_ontology(SAFE_PROCESS_TREE_LEAF_HASHES.keys())
    print(json.dumps(so.as_primitives(), indent=4))
    Sandbox(data=so.as_primitives())<|MERGE_RESOLUTION|>--- conflicted
+++ resolved
@@ -67,11 +67,8 @@
 GUEST_CANNOT_REACH_HOST = "it appears that this Virtual Machine hasn't been configured properly as the Cuckoo Host wasn't able to connect to the Guest."
 GUEST_LOST_CONNECTIVITY = 5
 SIGNATURES_SECTION_TITLE = "Signatures"
-<<<<<<< HEAD
-=======
 ENCRYPTED_BUFFER_LIMIT = 25
 SYSTEM_PROCESS_ID = 4
->>>>>>> cfd5a089
 
 
 # noinspection PyBroadException
