import hashlib
import io
import os
import requests
import tarfile
import time
import shlex
import random
import ssdeep
import urllib
import shutil
import hashlib
import json
import traceback
import filecmp
import datetime

from requests.exceptions import ConnectionError
from retrying import retry, RetryError
from collections import Counter

from assemblyline.common.charset import safe_str
from assemblyline.common.identify import tag_to_extension
from assemblyline.al.common.result import Result, ResultSection, TAG_TYPE, TEXT_FORMAT, TAG_WEIGHT, SCORE
from assemblyline.common.exceptions import RecoverableError
from assemblyline.al.service.base import ServiceBase, UpdaterFrequency, UpdaterType
from al_services.alsvc_cuckoo.whitelist import wlist_check_hash, wlist_check_dropped
from assemblyline.al.common import forge
from assemblyline.common.docker import DockerException
from assemblyline.common.importing import class_by_name

CUCKOO_API_PORT = "8090"
CUCKOO_TIMEOUT = "120"
CUCKOO_API_SUBMIT = "tasks/create/file"
CUCKOO_API_QUERY_TASK = "tasks/view/%s"
CUCKOO_API_DELETE_TASK = "tasks/delete/%s"
CUCKOO_API_QUERY_REPORT = "tasks/report/%s"
CUCKOO_API_QUERY_PCAP = "pcap/get/%s"
CUCKOO_API_QUERY_MACHINES = "machines/list"
CUCKOO_API_QUERY_MACHINE_INFO = "machines/view/%s"
CUCKOO_POLL_DELAY = 2
GUEST_VM_START_TIMEOUT = 20
CUCKOO_MAX_TIMEOUT = 600

# Max amount of time (seconds) between restarting the docker container
CUCKOOBOX_MAX_LIFETIME = 3600

SUPPORTED_EXTENSIONS = [
    "cpl",
    "dll",
    "exe",
    "pdf",
    "doc",
    "docx",
    "rtf",
    "mht",
    "xls",
    "xlsx",
    "ppt",
    "pptx",
    "pps",
    "ppsx",
    "pptm",
    "potm",
    "potx",
    "ppsm",
    "htm",
    "html",
    "jar",
    "rar",
    "swf",
    "py",
    "pyc",
    "vbs",
    "msi",
    "ps1",
    "msg",
    "eml",
    "js",
    "wsf",
    "elf"
]


class CuckooTimeoutException(Exception):
    pass


class CuckooProcessingException(Exception):
    pass


class CuckooVMBusyException(Exception):
    pass


def _retry_on_conn_error(exception):
    do_retry = isinstance(exception, ConnectionError) or isinstance(exception, CuckooVMBusyException)
    return do_retry


def _retry_on_none(result):
    return result is None


"""
    The following parameters are available for customization before sending a task to the cuckoo server:

    * ``file`` *(required)* - sample file (multipart encoded file content)
    * ``package`` *(optional)* - analysis package to be used for the analysis
    * ``timeout`` *(optional)* *(int)* - analysis timeout (in seconds)
    * ``priority`` *(optional)* *(int)* - priority to assign to the task (1-3)
    * ``options`` *(optional)* - options to pass to the analysis package
    * ``machine`` *(optional)* - ID of the analysis machine to use for the analysis
    * ``platform`` *(optional)* - name of the platform to select the analysis machine from (e.g. "windows")
    * ``tags`` *(optional)* - specify machine tags.
    * ``custom`` *(optional)* - custom string to pass over the analysis and the processing/reporting modules
    * ``memory`` *(optional)* - enable the creation of a full memory dump of the analysis machine
    * ``enforce_timeout`` *(optional)* - enable to enforce the execution for the full timeout value
    * ``clock`` *(optional)* - set virtual machine clock (format %m-%d-%Y %H:%M:%S)
"""


class CuckooTask(dict):
    def __init__(self, sample, **kwargs):
        super(CuckooTask, self).__init__()
        self.file = sample
        self.update(kwargs)
        self.id = None
        self.submitted = False
        self.completed = False
        self.report = None
        self.errors = []
        self.machine_info = None

    def __getattribute__(self, attr):
        if attr in self:
            return self[attr]
        else:
            return dict.__getattribute__(self, attr)

    def __setattr__(self, attr, val):
        self[attr] = val


# noinspection PyBroadException
# noinspection PyGlobalUndefined
class Cuckoo(ServiceBase):
    SERVICE_ACCEPTS = "(document/.*|executable/.*|java/.*|code/.*|archive/(zip|rar)|unknown|android/apk)"
    SERVICE_ENABLED = True
    SERVICE_REVISION = ServiceBase.parse_revision('$Id$')
    SERVICE_STAGE = "CORE"
    SERVICE_TIMEOUT = 800
    SERVICE_CATEGORY = "Dynamic Analysis"
    SERVICE_CPU_CORES = 1.1
    SERVICE_RAM_MB = 5120
    SERVICE_SAFE_START = True

    SERVICE_DEFAULT_CONFIG = {
        "cuckoo_image": "cuckoo/cuckoobox:latest",
        "vm_meta": "cuckoo.config",
        "REMOTE_DISK_ROOT": "vm/disks/cuckoo/",
        "LOCAL_DISK_ROOT": "cuckoo_vms/",
        "LOCAL_VM_META_ROOT": "var/cuckoo/",
        "ramdisk_size": "2048M",
        "ram_limit": "5120m",
        "dedup_similar_percent": 80,
        "community_updates": ["https://github.com/cuckoosandbox/community/archive/master.tar.gz"],
        "result_parsers": []
        # "result_parsers": ["al_services.alsvc_cuckoo.result_parsers.example_parser.ExampleParser"]
    }

    SERVICE_DEFAULT_SUBMISSION_PARAMS = [
        {
            "default": CUCKOO_TIMEOUT,
            "name": "analysis_timeout",
            "type": "int",
            "value": CUCKOO_TIMEOUT,
        },
        {
            "default": True,
            "name": "generate_report",
            "type": "bool",
            "value": True,
        },
        {
            "default": False,
            "name": "dump_processes",
            "type": "bool",
            "value": False,
        },
        {
            "default": "",
            "name": "dll_function",
            "type": "str",
            "value": "",
        },
        {
            "default": "",
            "name": "arguments",
            "type": "str",
            "value": "",
        },
        {
            "default": "",
            "name": "custom_options",
            "type": "str",
            "value": "",
        },
        # {
        #     "default": False,
        #     "name": "pull_memory",
        #     "type": "bool",
        #     "value": False,
        # },
        {
            "default": False,
            "name": "dump_memory",
            "type": "bool",
            "value": False,
        },
        {
            "default": False,
            "name": "no_monitor",
            "type": "bool",
            "value": False,
        },
        {
            "default": "inetsim",
            "list": ["inetsim", "gateway"],
            "name": "routing",
            "type": "list",
            "value": "inetsim",
        }
    ]

    def __init__(self, cfg=None):

        super(Cuckoo, self).__init__(cfg)
        self.cfg = cfg
        self.vmm = None
        self.cm = None  # type: CuckooContainerManager
        self.vm_xml = None
        self.vm_snapshot_xml = None
        self.vm_meta = None
        self.file_name = None
        self.base_url = None
        self.submit_url = None
        self.query_task_url = None
        self.delete_task_url = None
        self.query_report_url = None
        self.query_pcap_url = None
        self.query_machines_url = None
        self.query_machine_info_url = None
        self.task = None
        self.file_res = None
        self.cuckoo_task = None
        self.al_report = None
        self.session = None
        self.enabled_routes = None
        self.cuckoo_ip = None
        self.ssdeep_match_pct = 0
        self.restart_interval = 0
        self.result_parsers = []

        # Use a hash of the community file(s) as the tool version
        self._tool_version = None

        # track the last time docker was restarted
        self._last_docker_restart = 0

        # Keep track of the mtime on the community files
        self._community_mtimes = {}

    def __del__(self):
        if self.cm is not None:
            try:
                self.cm.stop()
            except DockerException:
                pass

    def sysprep(self):
        self.log.info("Running sysprep...")

    # noinspection PyUnresolvedReferences
    def import_service_deps(self):
        global generate_al_result, CuckooVmManager, CuckooContainerManager
        from al_services.alsvc_cuckoo.cuckooresult import generate_al_result
        from al_services.alsvc_cuckoo.cuckoo_managers import CuckooVmManager, CuckooContainerManager

    def set_urls(self):
        base_url = "http://%s:%s" % (self.cuckoo_ip, CUCKOO_API_PORT)
        self.submit_url = "%s/%s" % (base_url, CUCKOO_API_SUBMIT)
        self.query_task_url = "%s/%s" % (base_url, CUCKOO_API_QUERY_TASK)
        self.delete_task_url = "%s/%s" % (base_url, CUCKOO_API_DELETE_TASK)
        self.query_report_url = "%s/%s" % (base_url, CUCKOO_API_QUERY_REPORT)
        self.query_pcap_url = "%s/%s" % (base_url, CUCKOO_API_QUERY_PCAP)
        self.query_machines_url = "%s/%s" % (base_url, CUCKOO_API_QUERY_MACHINES)
        self.query_machine_info_url = "%s/%s" % (base_url, CUCKOO_API_QUERY_MACHINE_INFO)

    def start(self):

        # This needs to be set b/c the updater may use it right away
        self.session = requests.Session()

        # Make sure this gets called
        self._update_tool_version()

        self.vmm = CuckooVmManager(self.cfg)
        self.cm = CuckooContainerManager(self.cfg,
                                         self.vmm)

        # only call this *after* .vmm and is initialized
        self._register_update_callback(self.cuckoo_update, execute_now=True,
                                       blocking=True,
                                       utype=UpdaterType.BOX,
                                       freq=UpdaterFrequency.HOUR)

        self._register_cleanup_op({
            'type': 'shell',
            'args': shlex.split("docker rm --force %s" % self.cm.name)
        })

        self.log.debug("VMM and CM started!")
        # Start the container
        self.cuckoo_ip = self.cm.start_container(self.cm.name)
        self.restart_interval = random.randint(45, 55)
        self.file_name = None
        self.set_urls()

        # Set the 'last restart' time
        self._last_docker_restart = time.time()

        self.ssdeep_match_pct = int(self.cfg.get("dedup_similar_percent", 80))

        for param in forge.get_datastore().get_service(self.SERVICE_NAME)['submission_params']:
            if param['name'] == "routing":
                self.enabled_routes = param['list']
                if self.enabled_routes[0] != param['default']:
                    self.enabled_routes.remove(param['default'])
                    self.enabled_routes.insert(0, param['default'])

        if self.enabled_routes is None:
            raise ValueError("No routing submission_parameter.")

        # initialize any extra result parsers
        if "result_parsers" in self.cfg:
            for parser_path in self.cfg.get("result_parsers"):
                self.log.info("Adding result_parser %s" % parser_path)
                parser_class = class_by_name(parser_path)
                self.result_parsers.append(parser_class())
        else:
            self.log.error("Missing 'result_parsers' service configuration.")
        self.log.debug("Cuckoo started!")

    def find_machine(self, full_tag, route):
        # substring search
        vm_list = Counter()
        if route not in self.cm.tag_map or route not in self.enabled_routes:
            self.log.debug("Invalid route selected for Cuckoo submission. Chosen: %s, permitted: %s, enabled: %s" %
                           (route, self.enabled_routes, self.cm.tag_map.keys()))
            return None

        for tag, vm_name in self.cm.tag_map[route].iteritems():
            if tag == "default":
                vm_list[vm_name] += 0
                continue
            try:
                vm_list[vm_name] += full_tag.index(tag) + len(tag)
            except ValueError:
                continue

        if len(vm_list) == 0:
            pick = None
        else:
            pick = vm_list.most_common(1)[0][0]

        return pick

    def trigger_cuckoo_reset(self, retry_cnt=30):
        self.log.info("Forcing docker container reboot due to Cuckoo failure.")
        try:
            self.cm.stop()
        except DockerException:
            pass
        self.cuckoo_ip = self.cm.start_container(self.cm.name)
        self.restart_interval = random.randint(45, 55)
        self.set_urls()

        self._last_docker_restart = time.time()
        return self.is_cuckoo_ready(retry_cnt)

    # noinspection PyTypeChecker
    def execute(self, request):
        if request.task.depth > 3:
            self.log.debug("Cuckoo is exiting because it currently does not execute on great great grand children.")
            request.set_save_result(False)
            return

        if (time.time() - self._last_docker_restart) > CUCKOOBOX_MAX_LIFETIME:
            self.log.info("Triggering a container restart")
            self.trigger_cuckoo_reset()
        # self.session = requests.Session()
        self.task = request.task
        request.result = Result()
        self.file_res = request.result
        file_content = request.get()
        self.cuckoo_task = None
        self.al_report = None
        self.file_name = os.path.basename(request.path)

        full_memdump = False
        pull_memdump = False

        # Check the file extension
        original_ext = self.file_name.rsplit('.', 1)
        tag_extension = tag_to_extension.get(self.task.tag)

        # NOTE: Cuckoo still tries to identify files itself, so we only force the extension/package if the user
        # specifies one. However, we go through the trouble of renaming the file because the only way to have
        # certain modules run is to use the appropriate suffix (.jar, .vbs, etc.)

        # Check for a valid tag
        if tag_extension is not None and 'unknown' not in self.task.tag:
            file_ext = tag_extension
        # Check if the file was submitted with an extension
        elif len(original_ext) == 2:
            submitted_ext = original_ext[1]
            if submitted_ext not in SUPPORTED_EXTENSIONS:
                # This is the case where the submitted file was NOT identified, and  the provided extension
                # isn't in the list of extensions that we explicitly support.
                self.log.debug("Cuckoo is exiting because it doesn't support the provided file type.")
                request.set_save_result(False)
                return
            else:
                # This is a usable extension. It might not run (if the submitter has lied to us).
                file_ext = '.' + submitted_ext
        else:
            # This is unknown without an extension that we accept/recognize.. no scan!
            self.log.debug("Cuckoo is exiting because the file type could not be identified. %s %s" %
                           (tag_extension, self.task.tag))
            return

        # Rename based on the found extension.
        if file_ext and self.task.sha256:
            self.file_name = self.task.sha256 + file_ext

        # Parse user-specified options
        kwargs = dict()
        task_options = []

        analysis_timeout = request.get_param('analysis_timeout')

        generate_report = request.get_param('generate_report')
        if generate_report is True:
            self.log.debug("Setting generate_report flag.")

        dump_processes = request.get_param('dump_processes')
        if dump_processes is True:
            self.log.debug("Setting procmemdump flag in task options")
            task_options.append('procmemdump=yes')

        dll_function = request.get_param('dll_function')
        if dll_function:
            task_options.append('function={}'.format(dll_function))

        arguments = request.get_param('arguments')
        if arguments:
            task_options.append('arguments={}'.format(arguments))

        # Parse extra options (these aren't user selectable because they are dangerous/slow)
        # if request.get_param('pull_memory') and request.task.depth == 0:
        #     pull_memdump = True

        if request.get_param('dump_memory') and request.task.depth == 0:
            # Full system dump and volatility scan
            pull_memdump = True
            full_memdump = True
            kwargs['memory'] = True

        if request.get_param('no_monitor'):
            task_options.append("free=yes")

        routing = request.get_param('routing')
        if routing is None:
            routing = self.enabled_routes[0]

        select_machine = self.find_machine(self.task.tag, routing)

        if select_machine is None:
            # No matching VM and no default
            self.log.debug("No Cuckoo vm matches tag %s and no machine is tagged as default." % select_machine)
            request.set_save_result(False)
            return

        kwargs['timeout'] = analysis_timeout
        kwargs['options'] = ','.join(task_options)
        custom_options = request.get_param("custom_options")
        if custom_options is not None:
            kwargs['options'] += ",%s" % custom_options
        if select_machine:
            kwargs['machine'] = select_machine

        self.cuckoo_task = CuckooTask(self.file_name,
                                      **kwargs)

        if self.restart_interval <= 0 or not self.is_cuckoo_ready():
            cuckoo_up = self.trigger_cuckoo_reset()
            if not cuckoo_up:
                self.session.close()
                raise RecoverableError("While restarting Cuckoo, Cuckoo never came back up.")
        else:
            self.restart_interval -= 1

        try:
            self.cuckoo_submit(file_content)
            if self.cuckoo_task.report:

                try:
                    machine_name = None
                    report_info = self.cuckoo_task.report.get('info', {})
                    machine = report_info.get('machine', {})

                    if isinstance(machine, dict):
                        machine_name = machine.get('name')

                    if machine_name is None:
                        self.log.debug('Unable to retrieve machine name from result.')
                        guest_ip = ""
                    else:
                        guest_ip = self.report_machine_info(machine_name)
                    self.log.debug("Generating AL Result from Cuckoo results..")
                    success = generate_al_result(self.cuckoo_task.report,
                                                 self.file_res,
                                                 request,
                                                 file_ext,
                                                 guest_ip,
                                                 self.SERVICE_CLASSIFICATION)
                    if success is False:
                        err_str = self.get_errors()
                        if "Machinery error: Unable to restore snapshot" in err_str:
                            raise RecoverableError("Cuckoo is restarting container: %s", err_str)

                        raise CuckooProcessingException("Cuckoo was unable to process this file. %s",
                                                        err_str)
                except RecoverableError:
                    self.trigger_cuckoo_reset(5)
                    raise
                except Exception as e:
                    # This is non-recoverable unless we were stopped during processing
                    self.trigger_cuckoo_reset(1)
                    if self.should_run:
                        self.log.exception("Error generating AL report: ")
                        raise CuckooProcessingException("Unable to generate cuckoo al report for task %s: %s" %
                                                        (safe_str(self.cuckoo_task.id), safe_str(e)))

                if self.check_stop():
                    raise RecoverableError("Cuckoo stopped during result processing..")

                # Get the max size for extract files, used a few times after this
                config = forge.get_config()
                max_extracted_size = config.get("submissions", {}).get("max", {}).get("size", 0)

                if generate_report is True:
                    self.log.debug("Generating cuckoo report tar.gz.")

                    # Submit cuckoo analysis report archive as a supplementary file
                    # TODO: once https://github.com/cuckoosandbox/cuckoo/pull/2533 is accepted, change fmt to 'all_memory'
                    tar_report = self.cuckoo_query_report(self.cuckoo_task.id, fmt='all', params={'tar': 'gz'})
                    if tar_report is not None:
                        tar_report_path = os.path.join(self.working_directory, "cuckoo_report.tar.gz")
                        try:
                            report_file = open(tar_report_path, 'w')
                            report_file.write(tar_report)
                            report_file.close()
                            self.task.add_supplementary(tar_report_path,
                                                        "Cuckoo Sandbox analysis report archive (tar.gz)")
                        except:
                            self.log.exception(
                                "Unable to add tar of complete report for task %s" % self.cuckoo_task.id)

                        # Attach report.json as a supplementary file. This is duplicating functionality
                        # a little bit, since this information is included in the JSON result section
                        try:
                            tar_obj = tarfile.open(tar_report_path)
                            if "reports/report.json" in tar_obj.getnames():
                                report_json_path = os.path.join(self.working_directory, "reports", "report.json")
                                tar_obj.extract("reports/report.json", path=self.working_directory)
                                self.task.add_supplementary(report_json_path, "Cuckoo Sandbox report (json)", display_name="report.json")
                            tar_obj.close()
                        except:
                            self.log.exception(
                                "Unable to add report.json for task %s. Exception: %s" % (self.cuckoo_task.id, traceback.format_exc()))

                        # Check for any extra files in full report to add as extracted files
                        # special 'supplementary' directory
                        # memory artifacts
                        try:
                            # 'supplementary' files
                            tar_obj = tarfile.open(tar_report_path)
                            for f in [x.name for x in tar_obj.getmembers() if x.name.startswith("supplementary") and x.isfile()]:
                                sup_file_path = os.path.join(self.working_directory, f)
                                tar_obj.extract(f, path=self.working_directory)
                                self.task.add_supplementary(sup_file_path, "Supplementary File",
                                                            display_name=f)

                            # process memory dump related
                            memdesc_lookup = {
                                "py": "IDA script to load process memory",
                                "dmp": "Process Memory Dump",
                                "exe_": "EXE Extracted from Memory Dump"
                            }
                            for f in [x.name for x in tar_obj.getmembers() if
                                      x.name.startswith("memory") and x.isfile()]:
                                mem_file_path = os.path.join(self.working_directory, f)
                                tar_obj.extract(f, path=self.working_directory)
                                # Lookup a more descriptive name, depending the filename suffix
                                filename_suffix = f.split(".")[-1]
                                memdesc = memdesc_lookup.get(filename_suffix, "Process Memory Artifact")
                                if filename_suffix == "py":
                                    self.task.add_supplementary(mem_file_path, memdesc,
                                                            display_name=f)
                                else:
                                    mem_filesize = os.stat(mem_file_path).st_size
                                    if mem_filesize > max_extracted_size:
                                        self.file_res.add_section(ResultSection(
                                            SCORE.NULL,
                                            title_text="Extracted file too large to add",
                                            body="Extracted file %s is %d bytes, which is larger than the maximum size "
                                            "allowed for extracted files (%d). You can still access this file "
                                            "by downloading the 'cuckoo_report.tar.gz' supplementary file" %
                                                 (f, mem_filesize, max_extracted_size)
                                        ))
                                    self.task.add_extracted(mem_file_path, memdesc,
                                                            display_name=f)
                            tar_obj.close()
                        except:
                            self.log.exception(
                                "Unable to extra file(s) for task %s. Exception: %s" % (self.cuckoo_task.id, traceback.format_exc()))


                # Run extra result parsers
                for rp in self.result_parsers:
                    self.log.debug("Running result parser %s" % rp.__module__)
                    rp.parse(request, self.file_res)

                self.log.debug("Checking for dropped files and pcap.")
                # Submit dropped files and pcap if available:
                self.check_dropped(request, self.cuckoo_task.id)
                self.check_pcap(self.cuckoo_task.id)

                if full_memdump:
                    # TODO: temporary hack until cuckoo upstream PR #2533 is merged ... or maybe not. for any
                    # reasonably sized memdump (~1GB) the default max upload size for AL is too small, so
                    # that would probably kill the report
                    # Try to copy the memory dump out of the docker container
                    memdump_hostpath = os.path.join(self.working_directory, "memory.dmp")
                    self.cm._run_cmd("docker cp %(container_name)s:%(container_path)s %(host_path)s" %
                                     {
                                         "container_name": self.cm.name,
                                         "container_path": "/home/sandbox/.cuckoo/storage/analyses/%d/memory.dmp" % self.cuckoo_task.id,
                                         "host_path": memdump_hostpath
                                     }, raise_on_error=False, log=self.log)

                    # Check file size, make sure we can actually add it
                    memdump_size = os.stat(memdump_hostpath).st_size
                    if memdump_size < max_extracted_size:
                        # Try to add as an extracted file
                        request.add_extracted(memdump_hostpath, "Cuckoo VM Full Memory Dump")
                    else:
                        self.file_res.add_section(ResultSection(
                            SCORE.NULL,
                            title_text="Attempted to re-submit full memory dump, but it's too large",
                            body="Memdump size: %d, current max AL size: %d" % (memdump_size, max_extracted_size)
                        ))

                if TEXT_FORMAT.contains_value("JSON") and request.deep_scan:
                    # Attach report as json as the last result section
                    report_json_section = ResultSection(
                        SCORE.NULL,
                        'Full Cuckoo report',
                        self.SERVICE_CLASSIFICATION,
                        body_format=TEXT_FORMAT.JSON,
                        body=self.cuckoo_task.report
                    )
                    self.file_res.add_section(report_json_section)

            else:
                # We didn't get a report back.. cuckoo has failed us
                if self.should_run:
                    self.trigger_cuckoo_reset(5)
                    self.log.info("Raising recoverable error for running job.")
                    raise RecoverableError("Unable to retrieve cuckoo report. The following errors were detected: %s" %
                                           safe_str(self.cuckoo_task.errors))

        except Exception as e:
            # Delete the task now..
            self.log.info('General exception caught during processing: %s' % e)
            if self.cuckoo_task and self.cuckoo_task.id is not None:
                self.cuckoo_delete_task(self.cuckoo_task.id)
            self.session.close()

            # Send the exception off to ServiceBase
            raise

        # Delete and exit
        if self.cuckoo_task and self.cuckoo_task.id is not None:
            self.cuckoo_delete_task(self.cuckoo_task.id)

        self.session.close()

    @staticmethod
    def get_name():
        return "Cuckoo"

    def check_stop(self):
        if not self.should_run:
            try:
                self.cm.stop()
            except DockerException:
                pass
            return True
        return False

    def cuckoo_submit(self, file_content):
        try:
            """ Submits a new file to Cuckoo for analysis """
            task_id = self.cuckoo_submit_file(file_content)
            self.log.debug("Submitted file. Task id: %s.", task_id)
            if not task_id:
                err_msg = "Failed to get task for submitted file."
                self.cuckoo_task.errors.append(err_msg)
                self.log.error(err_msg)
                return
            else:
                self.cuckoo_task.id = task_id
        except Exception as e:
            err_msg = "Error submitting to Cuckoo"
            self.cuckoo_task.errors.append('%s: %s' % (err_msg, safe_str(e)))
            raise RecoverableError("Unable to submit to Cuckoo")

        self.log.debug("Submission succeeded. File: %s -- Task ID: %s" % (self.cuckoo_task.file, self.cuckoo_task.id))

        # Quick sleep to avoid failing when the API can't get the task yet.
        for i in xrange(5):
            if self.check_stop():
                return
            time.sleep(1)
        try:
            status = self.cuckoo_poll_started()
        except RetryError:
            self.log.info("VM startup timed out")
            status = None

        if status == "started":
            try:
                status = self.cuckoo_poll_report()
            except RetryError:
                self.log.info("Max retries exceeded for report status.")
                status = None

        err_msg = None
        if status is None:
            err_msg = "Timed out while waiting for cuckoo to analyze file."
        elif status == "missing":
            err_msg = "Task went missing while waiting for cuckoo to analyze file."
        elif status == "stopped":
            err_msg = "Service has been stopped while waiting for cuckoo to analyze file."

        if err_msg:
            self.log.debug(err_msg)
            raise RecoverableError(err_msg)

    def stop(self):
        # Need to kill the container; we're about to go down..
        self.log.info("Service is being stopped; removing all running containers and metadata..")
        try:
            self.cm.stop()
        except DockerException:
            pass

    @retry(wait_fixed=1000,
           stop_max_attempt_number=GUEST_VM_START_TIMEOUT,
           retry_on_result=_retry_on_none)
    def cuckoo_poll_started(self):

        # Bail if we were stopped
        if not self.should_run:
            return "stopped"

        task_info = self.cuckoo_query_task(self.cuckoo_task.id)
        if task_info is None:
            # The API didn't return a task..
            return "missing"

        # Detect if mismatch
        if task_info.get("id") != self.cuckoo_task.id:
            self.log.warning("Cuckoo returned mismatched task info for task: %s. Trying again.." %
                             self.cuckoo_task.id)
            return None

        if task_info.get("guest", {}).get("status") == "starting":
            return None

        return "started"

    @retry(wait_fixed=CUCKOO_POLL_DELAY * 1000,
           stop_max_attempt_number=CUCKOO_MAX_TIMEOUT / CUCKOO_POLL_DELAY,
           retry_on_result=_retry_on_none)
    def cuckoo_poll_report(self):

        # Bail if we were stopped
        if self.check_stop():
            return "stopped"

        task_info = self.cuckoo_query_task(self.cuckoo_task.id)
        if task_info is None or task_info == {}:
            # The API didn't return a task..
            return "missing"

        # Detect if mismatch
        if task_info.get("id") != self.cuckoo_task.id:
            self.log.warning("Cuckoo returned mismatched task info for task: %s. Trying again.." %
                             self.cuckoo_task.id)
            return None

        # Check for errors first to avoid parsing exceptions
        status = task_info.get("status")
        if "fail" in status:
            self.log.error("Analysis has failed. Check cuckoo server logs for errors.")
            self.cuckoo_task.errors = self.cuckoo_task.errors + task_info.get('errors')
            return status
        elif status == "completed":
            self.log.debug("Analysis has completed, waiting on report to be produced.")
        elif status == "reported":
            self.log.debug("Cuckoo report generation has completed.")
            for i in xrange(5):
                if self.check_stop():
                    return
                time.sleep(1)   # wait a few seconds in case report isn't actually ready

            self.cuckoo_task.report = self.cuckoo_query_report(self.cuckoo_task.id)
            if self.cuckoo_task.report and isinstance(self.cuckoo_task.report, dict):
                return status
        else:
            self.log.debug("Waiting for task %d to finish. Current status: %s." % (self.cuckoo_task.id, status))

        return None

    @retry(wait_fixed=2000)
    def cuckoo_submit_file(self, file_content):
        if self.check_stop():
            return None
        self.log.debug("Submitting file: %s to server %s" % (self.cuckoo_task.file, self.submit_url))
        files = {"file": (self.cuckoo_task.file, file_content)}

        resp = self.session.post(self.submit_url, files=files, data=self.cuckoo_task)
        if resp.status_code != 200:
            self.log.debug("Failed to submit file %s. Status code: %s" % (self.cuckoo_task.file, resp.status_code))
            return None
        else:
            resp_dict = dict(resp.json())
            task_id = resp_dict.get("task_id")
            if not task_id:
                # Spender case?
                task_id = resp_dict.get("task_ids", [])
                if isinstance(task_id, list) and len(task_id) > 0:
                    task_id = task_id[0]
                else:
                    return None
            return task_id

    @retry(wait_fixed=2000)
    def cuckoo_query_report(self, task_id, fmt="json", params=None):
        if self.check_stop():
            return None
        self.log.debug("Querying report, task_id: %s - format: %s", task_id, fmt)
        resp = self.session.get(self.query_report_url % task_id + '/' + fmt, params=params or {})
        if resp.status_code != 200:
            if resp.status_code == 404:
                self.log.error("Task or report not found for task: %s" % task_id)
                return None
            else:
                self.log.error("Failed to query report %s. Status code: %d" % (task_id, resp.status_code))
                self.log.error(resp.text)
                return None
        if fmt == "json":
            resp_dict = dict(resp.json())
            report_data = resp_dict
        else:
            report_data = resp.content

        if not report_data or report_data == '':
            raise Exception("Empty report data")

        return report_data

    @retry(wait_fixed=2000)
    def cuckoo_query_pcap(self, task_id):
        if self.check_stop():
            return None
        resp = self.session.get(self.query_pcap_url % task_id)
        if resp.status_code != 200:
            if resp.status_code == 404:
                self.log.debug("Task or pcap not found for task: %s" % task_id)
                return None
            else:
                self.log.debug("Failed to query pcap for task %s. Status code: %d" % (task_id, resp.status_code))
                return None
        else:
            pcap_data = resp.content
            return pcap_data

    @retry(wait_fixed=500, stop_max_attempt_number=3, retry_on_result=_retry_on_none)
    def cuckoo_query_task(self, task_id):
        if self.check_stop():
            return {}
        resp = self.session.get(self.query_task_url % task_id)
        if resp.status_code != 200:
            if resp.status_code == 404:
                self.log.debug("Task not found for task: %s" % task_id)
                return None
            else:
                self.log.debug("Failed to query task %s. Status code: %d" % (task_id, resp.status_code))
                return None
        else:
            resp_dict = dict(resp.json())
            task_dict = resp_dict.get('task')
            if task_dict is None or task_dict == '':
                self.log.warning('Failed to query task. Returned task dictionary is None or empty')
                return None
            return task_dict

    @retry(wait_fixed=2000)
    def cuckoo_query_machine_info(self, machine_name):
        if self.check_stop():
            self.log.debug("Service stopped during machine info query.")
            return None

        resp = self.session.get(self.query_machine_info_url % machine_name)
        if resp.status_code != 200:
            self.log.debug("Failed to query machine %s. Status code: %d" % (machine_name, resp.status_code))
            return None
        else:
            resp_dict = dict(resp.json())
            machine_dict = resp_dict.get('machine')
            return machine_dict

    @retry(wait_fixed=1000, stop_max_attempt_number=2)
    def cuckoo_delete_task(self, task_id):
        if self.check_stop():
            return
        resp = self.session.get(self.delete_task_url % task_id)
        if resp.status_code != 200:
            self.log.debug("Failed to delete task %s. Status code: %d" % (task_id, resp.status_code))
        else:
            self.log.debug("Deleted task: %s." % task_id)
            if self.cuckoo_task:
                self.cuckoo_task.id = None

    # Fixed retry amount to avoid starting an analysis too late.
    @retry(wait_fixed=2000, stop_max_attempt_number=15)
    def cuckoo_query_machines(self):
        if self.check_stop():
            self.log.debug("Service stopped during machine query.")
            return False
        self.log.debug("Querying for available analysis machines..")
        resp = self.session.get(self.query_machines_url)
        if resp.status_code != 200:
            self.log.debug("Failed to query machines: %s" % resp.status_code)
            raise CuckooVMBusyException()
        resp_dict = dict(resp.json())
        if not self._all_vms_busy(resp_dict.get('machines')):
            return True
        return False

    @staticmethod
    def _all_vms_busy(result):
        if result:
            for sandbox in result:
                if ((sandbox["status"] == u"poweroff" or sandbox["status"] == u"saved" or sandbox["status"] is None) and
                        not sandbox["locked"]):
                    return False
        return True

    def is_cuckoo_ready(self, retry_cnt=30):
        # In theory, we should always have a VM available since we're matched 1:1; in practice, we sometimes
        # have to wait.
        ready = False
        attempts = 0
        while not ready:
            if self.check_stop():
                return False
            try:
                ready = self.cuckoo_query_machines()
                if ready:
                    return ready
            except:
                # pass, since the api might not even be up yet
                pass
            time.sleep(1)
            attempts += 1
            if attempts >= retry_cnt:
                return False
        return ready

    def check_dropped(self, request, task_id):
        self.log.debug("Checking dropped files.")
        dropped_tar_bytes = self.cuckoo_query_report(task_id, 'dropped')
        added_hashes = set()
        if dropped_tar_bytes is not None:
            try:
                dropped_tar = tarfile.open(fileobj=io.BytesIO(dropped_tar_bytes))
                for tarobj in dropped_tar:
                    if self.check_stop():
                        return
                    if tarobj.isfile() and not tarobj.isdir():  # a file, not a dir
                        # A dropped file found
                        dropped_name = os.path.split(tarobj.name)[1]
                        # Fixup the name.. the tar originally has files/your/file/path
                        tarobj.name = tarobj.name.replace("/", "_").split('_', 1)[1]
                        dropped_tar.extract(tarobj, self.working_directory)
                        dropped_file_path = os.path.join(self.working_directory, tarobj.name)

                        # Check the file hash for whitelisting:
                        with open(dropped_file_path, 'r') as fh:
                            data = fh.read()
                            if not request.deep_scan:
                                ssdeep_hash = ssdeep.hash(data)
                                skip_file = False
                                for seen_hash in added_hashes:
                                    if ssdeep.compare(ssdeep_hash, seen_hash) >= self.ssdeep_match_pct:
                                        skip_file = True
                                        break
                                if skip_file is True:
                                    request.result.add_tag(tag_type=TAG_TYPE.FILE_SUMMARY,
                                                           value="Truncated extraction set",
                                                           weight=TAG_WEIGHT.NULL)
                                    continue
                                else:
                                    added_hashes.add(ssdeep_hash)
                            dropped_hash = hashlib.md5(data).hexdigest()
                            if dropped_hash == self.task.md5:
                                continue
                        if not (wlist_check_hash(dropped_hash) or wlist_check_dropped(
                                dropped_name) or dropped_name.endswith('_info.txt')):
                            # Resubmit
                            self.task.exclude_service("Dynamic Analysis")
                            self.task.add_extracted(dropped_file_path, "Dropped file during Cuckoo analysis.")
                            self.log.debug("Submitted dropped file for analysis: %s" % dropped_file_path)
            except Exception, e_x:
                self.log.error("Error extracting dropped files: %s" % e_x)
                return

    def get_errors(self):
        # Return errors from our sections
        # TODO: This is a bit (REALLY) hacky, we should probably flag this during result generation.
        for section in self.file_res.sections:
            if section.title_text == "Analysis Errors":
                return section.body
        return ""

    def check_pcap(self, task_id):
        # Make sure there's actual network information to report before including the pcap.
        # TODO: This is also a bit (REALLY) hacky, we should probably flag this during result generation.
        has_network = False
        for section in self.file_res.sections:
            if section.title_text == "Network Activity":
                has_network = True
                break
        if not has_network:
            return

        pcap_data = self.cuckoo_query_pcap(task_id)
        if pcap_data:
            pcap_path = os.path.join(self.working_directory, "cuckoo_traffic.pcap")
            pcap_file = open(pcap_path, 'wb')
            pcap_file.write(pcap_data)
            pcap_file.close()

            # Resubmit analysis pcap file
            self.task.exclude_service("Dynamic Analysis")
            self.task.add_extracted(pcap_path, "PCAP from Cuckoo analysis")

    def report_machine_info(self, machine_name):
        try:
            self.log.debug("Querying machine info for %s" % machine_name)
            machine = self.cuckoo_query_machine_info(machine_name)
            machine_section = ResultSection(title_text='Machine Information',
                                            classification=self.SERVICE_CLASSIFICATION)
            machine_section.add_line('ID: ' + str(machine.get('id')))
            machine_section.add_line('Name: ' + str(machine.get('name')))
            machine_section.add_line('Label: ' + str(machine.get('label')))
            machine_section.add_line('Platform: ' + str(machine.get('platform')))
            machine_section.add_line('Tags:')
            for tag in machine.get('tags', []):
                machine_section.add_line('\t ' + safe_str(tag).replace('_', ' '))
            self.file_res.add_section(machine_section)
            return str(machine.get('ip', ""))
        except Exception as e:
            self.log.error('Unable to retrieve machine information for %s: %s' % (machine_name, safe_str(e)))

    def _update_tool_version(self):
        config = forge.get_config()
        local_community_root = os.path.join(config.system.root, self.cfg['LOCAL_VM_META_ROOT'], "community")

        version_hash = hashlib.new("sha256")

        if os.path.exists(local_community_root):
            community_files = os.listdir(local_community_root)

            for f in community_files:
                # TODO: could just do an os.stat and hash the mtime rather than reading the whole file? ~100us vs ~75ms
                with open(os.path.join(local_community_root, f), 'rb') as gethash:
                    version_hash.update(gethash.read())

        self._tool_version = version_hash.hexdigest()

    def get_tool_version(self):
        return self._tool_version

    def cuckoo_update(self, **_):
        """
        There are two parts to this update function:
        1. Confirm that XML and qcow2 files for VMs are up to date and in sync (ie/ that the snapshot defined in the
        xml file exists in the local qcow2 file) - this is taken care of CuckooVmManager.download_data()
        2. Pull in community updates. startup.sh inside the cuckoobox docker container then applies them to the
        instance running inside docker.
        :return:
        """

        config = forge.get_config()

        ###
        # Do XML/disk updates
        ###
        self.vmm.download_data()


<<<<<<< HEAD
=======


        self.log.info("update function complete")

    def _cuckoo_community_updates(self):
        """
        Do "community" updates. This also allows you to configure extra cuckoo specific features
        if you like
        :return:
        """

        config = forge.get_config()
        local_community_root = os.path.join(config.system.root, self.cfg['LOCAL_VM_META_ROOT'], "community")
>>>>>>> ace34ac9


        self.log.info("update function complete")

    def _get_community_mtimes(self):
        mtimes = {}
        if "community_updates" in self.cfg:
            config = forge.get_config()
            local_community_root = os.path.join(config.system.root, self.cfg['LOCAL_VM_META_ROOT'], "community")

            for url in self.cfg["community_updates"]:
                bn = "%s-%s" % (hashlib.md5(url).hexdigest(), os.path.basename(url))
                local_path = os.path.join(local_community_root, bn)
                mtimes[bn] = datetime.datetime.fromtimestamp(os.stat(local_path).st_mtime)

        return mtimes

    def _cuckoo_community_updates(self):
        """
        Do "community" updates. This also allows you to configure extra cuckoo specific features
        if you like
        :return:
        """

        config = forge.get_config()
        local_community_root = os.path.join(config.system.root, self.cfg['LOCAL_VM_META_ROOT'], "community")

        os.makedirs(local_community_root)

        current_tool_version = self.get_tool_version()

        if "community_updates" in self.cfg:

            # keep a list of basenames that should exist - then remove any extraneous stuff after
            community_repo_basenames = []
            for url in self.cfg["community_updates"]:
                # prepend a hash of the url to deal with conflicting basenames
                bn = "%s-%s" % (hashlib.md5(url).hexdigest(), os.path.basename(url))
                community_repo_basenames.append(bn)

                local_temp_path = os.path.join(self.working_directory, bn)
                local_path = os.path.join(local_community_root, bn)

                self.log.info("Downloading %s to %s" % (url, local_temp_path))
                urllib.urlretrieve(url, filename=local_temp_path)

                if os.path.exists(local_path):
                    # Compare this file against the existing file
                    if not filecmp.cmp(local_temp_path, local_path):
                        shutil.move(local_temp_path, local_path)
                    else:
                        # Cleanup
                        os.unlink(local_temp_path)

            # Check for any extraneous files that shouldn't be here
            for f in os.listdir(local_community_root):
                if f not in community_repo_basenames:
                    extra_path = os.path.join(local_community_root, f)
                    self.log.info("During community update, found extra file %s, removing it" %
                                  extra_path)
                    os.unlink(extra_path)

            # Update the tool version
            self._update_tool_version()

            # Trigger a container restart to bring in new updates
            # TODO: need a better way to do this. maybe make the updater per process and just
            # check the last update time on the community file?
            # Or check it in execute?
            if self.cm is not None and current_tool_version != self.get_tool_version():
                self.log.info("New version of community repo detected, restarting container")
                self.trigger_cuckoo_reset()<|MERGE_RESOLUTION|>--- conflicted
+++ resolved
@@ -1136,26 +1136,8 @@
         ###
         self.vmm.download_data()
 
-
-<<<<<<< HEAD
-=======
-
-
         self.log.info("update function complete")
 
-    def _cuckoo_community_updates(self):
-        """
-        Do "community" updates. This also allows you to configure extra cuckoo specific features
-        if you like
-        :return:
-        """
-
-        config = forge.get_config()
-        local_community_root = os.path.join(config.system.root, self.cfg['LOCAL_VM_META_ROOT'], "community")
->>>>>>> ace34ac9
-
-
-        self.log.info("update function complete")
 
     def _get_community_mtimes(self):
         mtimes = {}
@@ -1224,4 +1206,4 @@
             # Or check it in execute?
             if self.cm is not None and current_tool_version != self.get_tool_version():
                 self.log.info("New version of community repo detected, restarting container")
-                self.trigger_cuckoo_reset()+                self.trigger_cuckoo_reset()
