--- conflicted
+++ resolved
@@ -1693,12 +1693,7 @@
         assert cuckoo_class_instance.artifact_list[0]["to_be_extracted"]
 
     @staticmethod
-<<<<<<< HEAD
-    def test_extract_artifacts(cuckoo_class_instance, dummy_request_class, dummy_tar_class, dummy_tar_member_class,
-                               mocker):
-=======
     def test_extract_artifacts(cuckoo_class_instance, dummy_request_class, dummy_tar_class, dummy_tar_member_class):
->>>>>>> 9dd0e8c2
         from assemblyline_v4_service.common.result import ResultSection, ResultImageSection
         tarball_file_map = {
             "buffer": "Extracted buffer",
@@ -3218,8 +3213,6 @@
         from cuckoo.cuckoo_result import is_safelisted
         assert is_safelisted(value, tags, safelist, substring) == expected_output
 
-<<<<<<< HEAD
-=======
     @staticmethod
     @pytest.mark.parametrize(
         "value, expected_tags",
@@ -3264,7 +3257,6 @@
         assert res_sec.tags == expected_tags
 
 
->>>>>>> 9dd0e8c2
 class TestSignatures:
     @staticmethod
     def test_constants():
